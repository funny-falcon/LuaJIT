--- conflicted
+++ resolved
@@ -527,10 +527,6 @@
 static LoopEvent rec_iterl(jit_State *J, const BCIns iterins)
 {
   BCReg ra = bc_a(iterins);
-<<<<<<< HEAD
-  lua_assert(!LJ_FR2);  /* TODO_FR2: handle different frame setup. */
-=======
->>>>>>> cf80edbb
   if (!tref_isnil(getslot(J, ra))) {  /* Looping back? */
     J->base[ra-1] = J->base[ra];  /* Copy result of ITERC to control var. */
     J->maxslot = ra-1+bc_b(J->pc[-1]);
@@ -701,15 +697,9 @@
   TValue *functv = &J->L->base[func];
   TRef kfunc, *fbase = &J->base[func];
   ptrdiff_t i;
-<<<<<<< HEAD
-  lua_assert(!LJ_FR2);  /* TODO_FR2: handle different frame setup. */
-  for (i = 0; i <= nargs; i++)
-    (void)getslot(J, func+i);  /* Ensure func and all args have a reference. */
-=======
   (void)getslot(J, func); /* Ensure func has a reference. */
   for (i = 1; i <= nargs; i++)
     (void)getslot(J, func+LJ_FR2+i);  /* Ensure all args have a reference. */
->>>>>>> cf80edbb
   if (!tref_isfunc(fbase[0])) {  /* Resolve __call metamethod. */
     ix.tab = fbase[0];
     copyTV(J->L, &ix.tabv, functv);
@@ -835,12 +825,7 @@
     BCIns callins = *(frame_pc(frame)-1);
     ptrdiff_t nresults = bc_b(callins) ? (ptrdiff_t)bc_b(callins)-1 :gotresults;
     BCReg cbase = bc_a(callins);
-<<<<<<< HEAD
-    GCproto *pt = funcproto(frame_func(frame - (cbase+1-LJ_FR2)));
-    lua_assert(!LJ_FR2);  /* TODO_FR2: handle different frame teardown. */
-=======
     GCproto *pt = funcproto(frame_func(frame - (cbase+1+LJ_FR2)));
->>>>>>> cf80edbb
     if ((pt->flags & PROTO_NOJIT))
       lj_trace_err(J, LJ_TRERR_CJITOFF);
     if (J->framedepth == 0 && J->pt && frame == J->L->base - 1) {
@@ -857,15 +842,9 @@
     J->maxslot = cbase+(BCReg)nresults;
     if (J->framedepth > 0) {  /* Return to a frame that is part of the trace. */
       J->framedepth--;
-<<<<<<< HEAD
-      lua_assert(J->baseslot > cbase+1);
-      J->baseslot -= cbase+1;
-      J->base -= cbase+1;
-=======
       lua_assert(J->baseslot > cbase+1+LJ_FR2);
       J->baseslot -= cbase+1+LJ_FR2;
       J->base -= cbase+1+LJ_FR2;
->>>>>>> cf80edbb
     } else if (J->parent == 0 && J->exitno == 0 &&
 	       !bc_isret(bc_op(J->cur.startins))) {
       /* Return to lower frame would leave the loop in a root trace. */
@@ -903,18 +882,6 @@
     } else if (cont == lj_cont_cat) {
       BCReg bslot = bc_b(*(frame_contpc(frame)-1));
       TRef tr = gotresults ? J->base[cbase+rbase] : TREF_NIL;
-<<<<<<< HEAD
-      if (bslot != cbase-2) {  /* Concatenate the remainder. */
-	TValue *b = J->L->base, save;  /* Simulate lower frame and result. */
-	J->base[cbase-2] = tr;
-	copyTV(J->L, &save, b-2);
-	if (gotresults) copyTV(J->L, b-2, b+rbase); else setnilV(b-2);
-	J->L->base = b - cbase;
-	tr = rec_cat(J, bslot, cbase-2);
-	b = J->L->base + cbase;  /* Undo. */
-	J->L->base = b;
-	copyTV(J->L, b-2, &save);
-=======
       if (bslot != J->maxslot) {  /* Concatenate the remainder. */
 	TValue *b = J->L->base, save;  /* Simulate lower frame and result. */
 	J->base[J->maxslot] = tr;
@@ -928,18 +895,13 @@
 	b = J->L->base + cbase;  /* Undo. */
 	J->L->base = b;
 	copyTV(J->L, b-(2<<LJ_FR2), &save);
->>>>>>> cf80edbb
       }
       if (tr) {  /* Store final result. */
 	BCReg dst = bc_a(*(frame_contpc(frame)-1));
 	J->base[dst] = tr;
-<<<<<<< HEAD
-	if (dst >= J->maxslot) J->maxslot = dst+1;
-=======
 	if (dst >= J->maxslot) {
 	  J->maxslot = dst+1;
 	}
->>>>>>> cf80edbb
       }  /* Otherwise continue with another __concat call. */
     } else {
       /* Result type already specialized. */
@@ -957,18 +919,11 @@
 static BCReg rec_mm_prep(jit_State *J, ASMFunction cont)
 {
   BCReg s, top = cont == lj_cont_cat ? J->maxslot : curr_proto(J->L)->framesize;
-<<<<<<< HEAD
-#if LJ_64
-  TRef trcont = lj_ir_kptr(J, (void *)((int64_t)cont-(int64_t)lj_vm_asm_begin));
-#else
-  TRef trcont = lj_ir_kptr(J, (void *)cont);
-=======
 #if LJ_FR2
   J->base[top] = lj_ir_k64(J, IR_KNUM, u64ptr(contptr(cont)));
   J->base[top+1] = TREF_CONT;
 #else
   J->base[top] = lj_ir_kptr(J, contptr(cont)) | TREF_CONT;
->>>>>>> cf80edbb
 #endif
   J->framedepth++;
   for (s = J->maxslot; s < top; s++)
@@ -1070,7 +1025,6 @@
     lj_trace_err(J, LJ_TRERR_NOMM);
   }
 ok:
-  lua_assert(!LJ_FR2);  /* TODO_FR2: handle different frame setup. */
   base[0] = ix->mobj;
 #if LJ_FR2
   base[1] = 0;
@@ -1090,7 +1044,6 @@
     BCReg func = rec_mm_prep(J, lj_cont_ra);
     TRef *base = J->base + func;
     TValue *basev = J->L->base + func;
-    lua_assert(!LJ_FR2);  /* TODO_FR2: handle different frame setup. */
     base[0] = ix.mobj; copyTV(J->L, basev+0, &ix.mobjv);
     base += LJ_FR2;
     basev += LJ_FR2;
@@ -1113,18 +1066,10 @@
 static void rec_mm_callcomp(jit_State *J, RecordIndex *ix, int op)
 {
   BCReg func = rec_mm_prep(J, (op&1) ? lj_cont_condf : lj_cont_condt);
-<<<<<<< HEAD
-  TRef *base = J->base + func;
-  TValue *tv = J->L->base + func;
-  lua_assert(!LJ_FR2);  /* TODO_FR2: handle different frame setup. */
-  base[0] = ix->mobj; base[1] = ix->val; base[2] = ix->key;
-  copyTV(J->L, tv+0, &ix->mobjv);
-=======
   TRef *base = J->base + func + LJ_FR2;
   TValue *tv = J->L->base + func + LJ_FR2;
   base[-LJ_FR2] = ix->mobj; base[1] = ix->val; base[2] = ix->key;
   copyTV(J->L, tv-LJ_FR2, &ix->mobjv);
->>>>>>> cf80edbb
   copyTV(J->L, tv+1, &ix->valv);
   copyTV(J->L, tv+2, &ix->keyv);
   lj_record_call(J, func, 2);
@@ -1441,18 +1386,10 @@
   handlemm:
     if (tref_isfunc(ix->mobj)) {  /* Handle metamethod call. */
       BCReg func = rec_mm_prep(J, ix->val ? lj_cont_nop : lj_cont_ra);
-<<<<<<< HEAD
-      TRef *base = J->base + func;
-      TValue *tv = J->L->base + func;
-      lua_assert(!LJ_FR2);  /* TODO_FR2: handle different frame setup. */
-      base[0] = ix->mobj; base[1] = ix->tab; base[2] = ix->key;
-      setfuncV(J->L, tv+0, funcV(&ix->mobjv));
-=======
       TRef *base = J->base + func + LJ_FR2;
       TValue *tv = J->L->base + func + LJ_FR2;
       base[-LJ_FR2] = ix->mobj; base[1] = ix->tab; base[2] = ix->key;
       setfuncV(J->L, tv-LJ_FR2, funcV(&ix->mobjv));
->>>>>>> cf80edbb
       copyTV(J->L, tv+1, &ix->tabv);
       copyTV(J->L, tv+2, &ix->keyv);
       if (ix->val) {
@@ -1852,13 +1789,8 @@
 	else
 	  emitir(IRTGI(IR_EQ), fr,
 		 lj_ir_kint(J, (int32_t)frame_ftsz(J->L->base-1)));
-<<<<<<< HEAD
-	vbase = emitir(IRTI(IR_SUB), REF_BASE, fr);
-	vbase = emitir(IRT(IR_ADD, IRT_P32), vbase, lj_ir_kint(J, frofs-8));
-=======
 	vbase = emitir(IRT(IR_SUB, IRT_IGC), REF_BASE, fr);
 	vbase = emitir(IRT(IR_ADD, IRT_PGC), vbase, lj_ir_kint(J, frofs-8));
->>>>>>> cf80edbb
 	for (i = 0; i < nload; i++) {
 	  IRType t = itype2irt(&J->L->base[i-1-LJ_FR2-nvararg]);
 	  TRef aref = emitir(IRT(IR_AREF, IRT_PGC),
@@ -1965,17 +1897,10 @@
 	break;
     }
     xbase = ++trp;
-<<<<<<< HEAD
-    tr = hdr = emitir(IRT(IR_BUFHDR, IRT_P32),
-		      lj_ir_kptr(J, &J2G(J)->tmpbuf), IRBUFHDR_RESET);
-    do {
-      tr = emitir(IRT(IR_BUFPUT, IRT_P32), tr, *trp++);
-=======
     tr = hdr = emitir(IRT(IR_BUFHDR, IRT_PGC),
 		      lj_ir_kptr(J, &J2G(J)->tmpbuf), IRBUFHDR_RESET);
     do {
       tr = emitir(IRT(IR_BUFPUT, IRT_PGC), tr, *trp++);
->>>>>>> cf80edbb
     } while (trp <= top);
     tr = emitir(IRT(IR_BUFSTR, IRT_STR), tr, hdr);
     J->maxslot = (BCReg)(xbase - J->base);
@@ -2397,16 +2322,6 @@
   /* -- Calls and vararg handling ----------------------------------------- */
 
   case BC_ITERC:
-<<<<<<< HEAD
-    J->base[ra] = getslot(J, ra-3-LJ_FR2);
-    J->base[ra+1] = getslot(J, ra-2-LJ_FR2);
-    J->base[ra+2] = getslot(J, ra-1-LJ_FR2);
-    { /* Do the actual copy now because lj_record_call needs the values. */
-      TValue *b = &J->L->base[ra];
-      copyTV(J->L, b, b-3-LJ_FR2);
-      copyTV(J->L, b+1, b-2-LJ_FR2);
-      copyTV(J->L, b+2, b-1-LJ_FR2);
-=======
     J->base[ra] = getslot(J, ra-3);
     J->base[ra+1+LJ_FR2] = getslot(J, ra-2);
     J->base[ra+2+LJ_FR2] = getslot(J, ra-1);
@@ -2415,7 +2330,6 @@
       copyTV(J->L, b, b-3);
       copyTV(J->L, b+1+LJ_FR2, b-2);
       copyTV(J->L, b+2+LJ_FR2, b-1);
->>>>>>> cf80edbb
     }
     lj_record_call(J, ra, (ptrdiff_t)rc-1);
     break;

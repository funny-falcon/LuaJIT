--- conflicted
+++ resolved
@@ -69,8 +69,6 @@
 } FPRArg;
 
 #elif LJ_TARGET_ARM64
-<<<<<<< HEAD
-=======
 
 #define CCALL_NARG_GPR		8
 #define CCALL_NRET_GPR		2
@@ -86,23 +84,6 @@
 } FPRArg;
 
 #elif LJ_TARGET_PPC
->>>>>>> cf80edbb
-
-#define CCALL_NARG_GPR		8
-#define CCALL_NRET_GPR		2
-#define CCALL_NARG_FPR		8
-#define CCALL_NRET_FPR		4
-#define CCALL_SPS_FREE		0
-
-typedef intptr_t GPRArg;
-typedef union FPRArg {
-  double d;
-  float f;
-  uint32_t u32;
-} FPRArg;
-
-<<<<<<< HEAD
-#elif LJ_TARGET_PPC
 
 #define CCALL_NARG_GPR		8
 #define CCALL_NARG_FPR		8
@@ -113,7 +94,7 @@
 
 typedef intptr_t GPRArg;
 typedef double FPRArg;
-=======
+
 #elif LJ_TARGET_MIPS32
 
 #define CCALL_NARG_GPR		4
@@ -128,24 +109,15 @@
   double d;
   struct { LJ_ENDIAN_LOHI(float f; , float g;) };
 } FPRArg;
->>>>>>> cf80edbb
 
 #elif LJ_TARGET_MIPS64
 
-<<<<<<< HEAD
-#define CCALL_NARG_GPR		4
-#define CCALL_NARG_FPR		(LJ_ABI_SOFTFP ? 0 : 2)
-#define CCALL_NRET_GPR		2
-#define CCALL_NRET_FPR		(LJ_ABI_SOFTFP ? 0 : 2)
-#define CCALL_SPS_EXTRA		7
-=======
 /* FP args are positional and overlay the GPR array. */
 #define CCALL_NARG_GPR		8
 #define CCALL_NARG_FPR		0
 #define CCALL_NRET_GPR		2
 #define CCALL_NRET_FPR		(LJ_ABI_SOFTFP ? 0 : 2)
 #define CCALL_SPS_EXTRA		3
->>>>>>> cf80edbb
 #define CCALL_SPS_FREE		1
 
 typedef intptr_t GPRArg;

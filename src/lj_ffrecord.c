/*
** Fast function call recorder.
** Copyright (C) 2005-2016 Mike Pall. See Copyright Notice in luajit.h
*/

#define lj_ffrecord_c
#define LUA_CORE

#include "lj_obj.h"

#if LJ_HASJIT

#include "lj_err.h"
#include "lj_str.h"
#include "lj_tab.h"
#include "lj_frame.h"
#include "lj_bc.h"
#include "lj_ff.h"
#include "lj_ir.h"
#include "lj_jit.h"
#include "lj_ircall.h"
#include "lj_iropt.h"
#include "lj_trace.h"
#include "lj_record.h"
#include "lj_ffrecord.h"
#include "lj_crecord.h"
#include "lj_dispatch.h"
#include "lj_vm.h"
#include "lj_strscan.h"
#include "lj_strfmt.h"

/* Some local macros to save typing. Undef'd at the end. */
#define IR(ref)			(&J->cur.ir[(ref)])

/* Pass IR on to next optimization in chain (FOLD). */
#define emitir(ot, a, b)	(lj_ir_set(J, (ot), (a), (b)), lj_opt_fold(J))

/* -- Fast function recording handlers ------------------------------------ */

/* Conventions for fast function call handlers:
**
** The argument slots start at J->base[0]. All of them are guaranteed to be
** valid and type-specialized references. J->base[J->maxslot] is set to 0
** as a sentinel. The runtime argument values start at rd->argv[0].
**
** In general fast functions should check for presence of all of their
** arguments and for the correct argument types. Some simplifications
** are allowed if the interpreter throws instead. But even if recording
** is aborted, the generated IR must be consistent (no zero-refs).
**
** The number of results in rd->nres is set to 1. Handlers that return
** a different number of results need to override it. A negative value
** prevents return processing (e.g. for pending calls).
**
** Results need to be stored starting at J->base[0]. Return processing
** moves them to the right slots later.
**
** The per-ffid auxiliary data is the value of the 2nd part of the
** LJLIB_REC() annotation. This allows handling similar functionality
** in a common handler.
*/

/* Type of handler to record a fast function. */
typedef void (LJ_FASTCALL *RecordFunc)(jit_State *J, RecordFFData *rd);

/* Get runtime value of int argument. */
static int32_t argv2int(jit_State *J, TValue *o)
{
  if (!lj_strscan_numberobj(o))
    lj_trace_err(J, LJ_TRERR_BADTYPE);
  return tvisint(o) ? intV(o) : lj_num2int(numV(o));
}

/* Get runtime value of string argument. */
static GCstr *argv2str(jit_State *J, TValue *o)
{
  if (LJ_LIKELY(tvisstr(o))) {
    return strV(o);
  } else {
    GCstr *s;
    if (!tvisnumber(o))
      lj_trace_err(J, LJ_TRERR_BADTYPE);
    s = lj_strfmt_number(J->L, o);
    setstrV(J->L, o, s);
    return s;
  }
}

/* Return number of results wanted by caller. */
static ptrdiff_t results_wanted(jit_State *J)
{
  TValue *frame = J->L->base-1;
  if (frame_islua(frame))
    return (ptrdiff_t)bc_b(frame_pc(frame)[-1]) - 1;
  else
    return -1;
}

/* Trace stitching: add continuation below frame to start a new trace. */
static void recff_stitch(jit_State *J)
{
  ASMFunction cont = lj_cont_stitch;
  lua_State *L = J->L;
  TValue *base = L->base;
  const BCIns *pc = frame_pc(base-1);
  TValue *pframe = frame_prevl(base-1);
  TRef trcont;

  lua_assert(!LJ_FR2);  /* TODO_FR2: handle frame shift. */
  /* Move func + args up in Lua stack and insert continuation. */
  memmove(&base[1], &base[-1], sizeof(TValue)*(J->maxslot+1));
  setframe_ftsz(base+1, ((char *)(base+1) - (char *)pframe) + FRAME_CONT);
  setcont(base, cont);
  setframe_pc(base, pc);
  setnilV(base-1);  /* Incorrect, but rec_check_slots() won't run anymore. */
  L->base += 2;
  L->top += 2;

  /* Ditto for the IR. */
  memmove(&J->base[1], &J->base[-1], sizeof(TRef)*(J->maxslot+1));
#if LJ_64
  trcont = lj_ir_kptr(J, (void *)((int64_t)cont-(int64_t)lj_vm_asm_begin));
#else
  trcont = lj_ir_kptr(J, (void *)cont);
#endif
  J->base[0] = trcont | TREF_CONT;
  J->ktracep = lj_ir_k64_reserve(J);
  lua_assert(irt_toitype_(IRT_P64) == LJ_TTRACE);
  J->base[-1] = emitir(IRT(IR_XLOAD, IRT_P64), lj_ir_kptr(J, &J->ktracep->gcr), 0);
  J->base += 2;
  J->baseslot += 2;
  J->framedepth++;

  lj_record_stop(J, LJ_TRLINK_STITCH, 0);

  /* Undo Lua stack changes. */
  memmove(&base[-1], &base[1], sizeof(TValue)*(J->maxslot+1));
  setframe_pc(base-1, pc);
  L->base -= 2;
  L->top -= 2;
}

/* Fallback handler for fast functions that are not recorded (yet). */
static void LJ_FASTCALL recff_nyi(jit_State *J, RecordFFData *rd)
{
  if (J->cur.nins < (IRRef)J->param[JIT_P_minstitch] + REF_BASE) {
    lj_trace_err_info(J, LJ_TRERR_TRACEUV);
  } else {
    /* Can only stitch from Lua call. */
    if (J->framedepth && frame_islua(J->L->base-1)) {
      BCOp op = bc_op(*frame_pc(J->L->base-1));
      /* Stitched trace cannot start with *M op with variable # of args. */
      if (!(op == BC_CALLM || op == BC_CALLMT ||
	    op == BC_RETM || op == BC_TSETM)) {
	switch (J->fn->c.ffid) {
	case FF_error:
	case FF_debug_sethook:
	case FF_jit_flush:
	  break;  /* Don't stitch across special builtins. */
	default:
	  recff_stitch(J);  /* Use trace stitching. */
	  rd->nres = -1;
	  return;
	}
      }
    }
    /* Otherwise stop trace and return to interpreter. */
    lj_record_stop(J, LJ_TRLINK_RETURN, 0);
    rd->nres = -1;
  }
}

/* Fallback handler for unsupported variants of fast functions. */
#define recff_nyiu	recff_nyi

/* Must stop the trace for classic C functions with arbitrary side-effects. */
#define recff_c		recff_nyi

/* Emit BUFHDR for the global temporary buffer. */
static TRef recff_bufhdr(jit_State *J)
{
  return emitir(IRT(IR_BUFHDR, IRT_P32),
		lj_ir_kptr(J, &J2G(J)->tmpbuf), IRBUFHDR_RESET);
}

/* -- Base library fast functions ----------------------------------------- */

static void LJ_FASTCALL recff_assert(jit_State *J, RecordFFData *rd)
{
  /* Arguments already specialized. The interpreter throws for nil/false. */
  rd->nres = J->maxslot;  /* Pass through all arguments. */
}

static void LJ_FASTCALL recff_type(jit_State *J, RecordFFData *rd)
{
  /* Arguments already specialized. Result is a constant string. Neat, huh? */
  uint32_t t;
  if (tvisnumber(&rd->argv[0]))
    t = ~LJ_TNUMX;
  else if (LJ_64 && !LJ_GC64 && tvislightud(&rd->argv[0]))
    t = ~LJ_TLIGHTUD;
  else
    t = ~itype(&rd->argv[0]);
  J->base[0] = lj_ir_kstr(J, strV(&J->fn->c.upvalue[t]));
  UNUSED(rd);
}

static void LJ_FASTCALL recff_getmetatable(jit_State *J, RecordFFData *rd)
{
  TRef tr = J->base[0];
  if (tr) {
    RecordIndex ix;
    ix.tab = tr;
    copyTV(J->L, &ix.tabv, &rd->argv[0]);
    if (lj_record_mm_lookup(J, &ix, MM_metatable))
      J->base[0] = ix.mobj;
    else
      J->base[0] = ix.mt;
  }  /* else: Interpreter will throw. */
}

static void LJ_FASTCALL recff_setmetatable(jit_State *J, RecordFFData *rd)
{
  TRef tr = J->base[0];
  TRef mt = J->base[1];
  if (tref_istab(tr) && (tref_istab(mt) || (mt && tref_isnil(mt)))) {
    TRef fref, mtref;
    RecordIndex ix;
    ix.tab = tr;
    copyTV(J->L, &ix.tabv, &rd->argv[0]);
    lj_record_mm_lookup(J, &ix, MM_metatable); /* Guard for no __metatable. */
    fref = emitir(IRT(IR_FREF, IRT_P32), tr, IRFL_TAB_META);
    mtref = tref_isnil(mt) ? lj_ir_knull(J, IRT_TAB) : mt;
    emitir(IRT(IR_FSTORE, IRT_TAB), fref, mtref);
    if (!tref_isnil(mt))
      emitir(IRT(IR_TBAR, IRT_TAB), tr, 0);
    J->base[0] = tr;
    J->needsnap = 1;
  }  /* else: Interpreter will throw. */
}

static void LJ_FASTCALL recff_rawget(jit_State *J, RecordFFData *rd)
{
  RecordIndex ix;
  ix.tab = J->base[0]; ix.key = J->base[1];
  if (tref_istab(ix.tab) && ix.key) {
    ix.val = 0; ix.idxchain = 0;
    settabV(J->L, &ix.tabv, tabV(&rd->argv[0]));
    copyTV(J->L, &ix.keyv, &rd->argv[1]);
    J->base[0] = lj_record_idx(J, &ix);
  }  /* else: Interpreter will throw. */
}

static void LJ_FASTCALL recff_rawset(jit_State *J, RecordFFData *rd)
{
  RecordIndex ix;
  ix.tab = J->base[0]; ix.key = J->base[1]; ix.val = J->base[2];
  if (tref_istab(ix.tab) && ix.key && ix.val) {
    ix.idxchain = 0;
    settabV(J->L, &ix.tabv, tabV(&rd->argv[0]));
    copyTV(J->L, &ix.keyv, &rd->argv[1]);
    copyTV(J->L, &ix.valv, &rd->argv[2]);
    lj_record_idx(J, &ix);
    /* Pass through table at J->base[0] as result. */
  }  /* else: Interpreter will throw. */
}

static void LJ_FASTCALL recff_rawequal(jit_State *J, RecordFFData *rd)
{
  TRef tra = J->base[0];
  TRef trb = J->base[1];
  if (tra && trb) {
    int diff = lj_record_objcmp(J, tra, trb, &rd->argv[0], &rd->argv[1]);
    J->base[0] = diff ? TREF_FALSE : TREF_TRUE;
  }  /* else: Interpreter will throw. */
}

#if LJ_52
static void LJ_FASTCALL recff_rawlen(jit_State *J, RecordFFData *rd)
{
  TRef tr = J->base[0];
  if (tref_isstr(tr))
    J->base[0] = emitir(IRTI(IR_FLOAD), tr, IRFL_STR_LEN);
  else if (tref_istab(tr))
    J->base[0] = lj_ir_call(J, IRCALL_lj_tab_len, tr);
  /* else: Interpreter will throw. */
  UNUSED(rd);
}
#endif

/* Determine mode of select() call. */
int32_t lj_ffrecord_select_mode(jit_State *J, TRef tr, TValue *tv)
{
  if (tref_isstr(tr) && *strVdata(tv) == '#') {  /* select('#', ...) */
    if (strV(tv)->len == 1) {
      emitir(IRTG(IR_EQ, IRT_STR), tr, lj_ir_kstr(J, strV(tv)));
    } else {
      TRef trptr = emitir(IRT(IR_STRREF, IRT_P32), tr, lj_ir_kint(J, 0));
      TRef trchar = emitir(IRT(IR_XLOAD, IRT_U8), trptr, IRXLOAD_READONLY);
      emitir(IRTG(IR_EQ, IRT_INT), trchar, lj_ir_kint(J, '#'));
    }
    return 0;
  } else {  /* select(n, ...) */
    int32_t start = argv2int(J, tv);
    if (start == 0) lj_trace_err(J, LJ_TRERR_BADTYPE);  /* A bit misleading. */
    return start;
  }
}

static void LJ_FASTCALL recff_select(jit_State *J, RecordFFData *rd)
{
  TRef tr = J->base[0];
  if (tr) {
    ptrdiff_t start = lj_ffrecord_select_mode(J, tr, &rd->argv[0]);
    if (start == 0) {  /* select('#', ...) */
      J->base[0] = lj_ir_kint(J, J->maxslot - 1);
    } else if (tref_isk(tr)) {  /* select(k, ...) */
      ptrdiff_t n = (ptrdiff_t)J->maxslot;
      if (start < 0) start += n;
      else if (start > n) start = n;
      rd->nres = n - start;
      if (start >= 1) {
	ptrdiff_t i;
	for (i = 0; i < n - start; i++)
	  J->base[i] = J->base[start+i];
      }  /* else: Interpreter will throw. */
    } else {
      recff_nyiu(J, rd);
      return;
    }
  }  /* else: Interpreter will throw. */
}

static void LJ_FASTCALL recff_tonumber(jit_State *J, RecordFFData *rd)
{
  TRef tr = J->base[0];
  TRef base = J->base[1];
  if (tr && !tref_isnil(base)) {
    base = lj_opt_narrow_toint(J, base);
    if (!tref_isk(base) || IR(tref_ref(base))->i != 10) {
      recff_nyiu(J, rd);
      return;
    }
  }
  if (tref_isnumber_str(tr)) {
    if (tref_isstr(tr)) {
      TValue tmp;
      if (!lj_strscan_num(strV(&rd->argv[0]), &tmp)) {
	recff_nyiu(J, rd);  /* Would need an inverted STRTO for this case. */
	return;
      }
      tr = emitir(IRTG(IR_STRTO, IRT_NUM), tr, 0);
    }
#if LJ_HASFFI
  } else if (tref_iscdata(tr)) {
    lj_crecord_tonumber(J, rd);
    return;
#endif
  } else {
    tr = TREF_NIL;
  }
  J->base[0] = tr;
  UNUSED(rd);
}

static TValue *recff_metacall_cp(lua_State *L, lua_CFunction dummy, void *ud)
{
  jit_State *J = (jit_State *)ud;
  lj_record_tailcall(J, 0, 1);
  UNUSED(L); UNUSED(dummy);
  return NULL;
}

static int recff_metacall(jit_State *J, RecordFFData *rd, MMS mm)
{
  RecordIndex ix;
  ix.tab = J->base[0];
  copyTV(J->L, &ix.tabv, &rd->argv[0]);
  if (lj_record_mm_lookup(J, &ix, mm)) {  /* Has metamethod? */
    int errcode;
    TValue argv0;
    /* Temporarily insert metamethod below object. */
    J->base[1] = J->base[0];
    J->base[0] = ix.mobj;
    copyTV(J->L, &argv0, &rd->argv[0]);
    copyTV(J->L, &rd->argv[1], &rd->argv[0]);
    copyTV(J->L, &rd->argv[0], &ix.mobjv);
    /* Need to protect lj_record_tailcall because it may throw. */
    errcode = lj_vm_cpcall(J->L, NULL, J, recff_metacall_cp);
    /* Always undo Lua stack changes to avoid confusing the interpreter. */
    copyTV(J->L, &rd->argv[0], &argv0);
    if (errcode)
      lj_err_throw(J->L, errcode);  /* Propagate errors. */
    rd->nres = -1;  /* Pending call. */
    return 1;  /* Tailcalled to metamethod. */
  }
  return 0;
}

static void LJ_FASTCALL recff_tostring(jit_State *J, RecordFFData *rd)
{
  TRef tr = J->base[0];
  if (tref_isstr(tr)) {
    /* Ignore __tostring in the string base metatable. */
    /* Pass on result in J->base[0]. */
  } else if (tr && !recff_metacall(J, rd, MM_tostring)) {
    if (tref_isnumber(tr)) {
      J->base[0] = emitir(IRT(IR_TOSTR, IRT_STR), tr,
			  tref_isnum(tr) ? IRTOSTR_NUM : IRTOSTR_INT);
    } else if (tref_ispri(tr)) {
      J->base[0] = lj_ir_kstr(J, lj_strfmt_obj(J->L, &rd->argv[0]));
    } else {
      recff_nyiu(J, rd);
      return;
    }
  }
}

static void LJ_FASTCALL recff_ipairs_aux(jit_State *J, RecordFFData *rd)
{
  RecordIndex ix;
  ix.tab = J->base[0];
  if (tref_istab(ix.tab)) {
    if (!tvisnumber(&rd->argv[1]))  /* No support for string coercion. */
      lj_trace_err(J, LJ_TRERR_BADTYPE);
    setintV(&ix.keyv, numberVint(&rd->argv[1])+1);
    settabV(J->L, &ix.tabv, tabV(&rd->argv[0]));
    ix.val = 0; ix.idxchain = 0;
    ix.key = lj_opt_narrow_toint(J, J->base[1]);
    J->base[0] = ix.key = emitir(IRTI(IR_ADD), ix.key, lj_ir_kint(J, 1));
    J->base[1] = lj_record_idx(J, &ix);
    rd->nres = tref_isnil(J->base[1]) ? 0 : 2;
  }  /* else: Interpreter will throw. */
}

static void LJ_FASTCALL recff_xpairs(jit_State *J, RecordFFData *rd)
{
<<<<<<< HEAD
  TRef val = J->base[0];
  if (!((LJ_52 || (LJ_HASFFI && tref_iscdata(val))) &&
        recff_metacall(J, rd, rd->data ? MM_ipairs : MM_pairs))) {
    if (tref_istab(val)) {
      J->base[0] = lj_ir_kfunc(J, funcV(&J->fn->c.upvalue[0]));
      J->base[1] = val;
=======
  TRef tr = J->base[0];
  if (!((LJ_52 || (LJ_HASFFI && tref_iscdata(tr))) &&
	recff_metacall(J, rd, MM_pairs + rd->data))) {
    if (tref_istab(tr)) {
      J->base[0] = lj_ir_kfunc(J, funcV(&J->fn->c.upvalue[0]));
      J->base[1] = tr;
>>>>>>> 344fe5f0
      J->base[2] = rd->data ? lj_ir_kint(J, 0) : TREF_NIL;
      rd->nres = 3;
    }  /* else: Interpreter will throw. */
  }
}

static void LJ_FASTCALL recff_pcall(jit_State *J, RecordFFData *rd)
{
  if (J->maxslot >= 1) {
    lj_record_call(J, 0, J->maxslot - 1);
    rd->nres = -1;  /* Pending call. */
  }  /* else: Interpreter will throw. */
}

static TValue *recff_xpcall_cp(lua_State *L, lua_CFunction dummy, void *ud)
{
  jit_State *J = (jit_State *)ud;
  lj_record_call(J, 1, J->maxslot - 2);
  UNUSED(L); UNUSED(dummy);
  return NULL;
}

static void LJ_FASTCALL recff_xpcall(jit_State *J, RecordFFData *rd)
{
  if (J->maxslot >= 2) {
    TValue argv0, argv1;
    TRef tmp;
    int errcode;
    lua_assert(!LJ_FR2);  /* TODO_FR2: handle different frame setup. */
    /* Swap function and traceback. */
    tmp = J->base[0]; J->base[0] = J->base[1]; J->base[1] = tmp;
    copyTV(J->L, &argv0, &rd->argv[0]);
    copyTV(J->L, &argv1, &rd->argv[1]);
    copyTV(J->L, &rd->argv[0], &argv1);
    copyTV(J->L, &rd->argv[1], &argv0);
    /* Need to protect lj_record_call because it may throw. */
    errcode = lj_vm_cpcall(J->L, NULL, J, recff_xpcall_cp);
    /* Always undo Lua stack swap to avoid confusing the interpreter. */
    copyTV(J->L, &rd->argv[0], &argv0);
    copyTV(J->L, &rd->argv[1], &argv1);
    if (errcode)
      lj_err_throw(J->L, errcode);  /* Propagate errors. */
    rd->nres = -1;  /* Pending call. */
  }  /* else: Interpreter will throw. */
}

static void LJ_FASTCALL recff_getfenv(jit_State *J, RecordFFData *rd)
{
  TRef tr = J->base[0];
  /* Only support getfenv(0) for now. */
  if (tref_isint(tr) && tref_isk(tr) && IR(tref_ref(tr))->i == 0) {
    TRef trl = emitir(IRT(IR_LREF, IRT_THREAD), 0, 0);
    J->base[0] = emitir(IRT(IR_FLOAD, IRT_TAB), trl, IRFL_THREAD_ENV);
    return;
  }
  recff_nyiu(J, rd);
}

/* -- Math library fast functions ----------------------------------------- */

static void LJ_FASTCALL recff_math_abs(jit_State *J, RecordFFData *rd)
{
  TRef tr = lj_ir_tonum(J, J->base[0]);
  J->base[0] = emitir(IRTN(IR_ABS), tr, lj_ir_knum_abs(J));
  UNUSED(rd);
}

/* Record rounding functions math.floor and math.ceil. */
static void LJ_FASTCALL recff_math_round(jit_State *J, RecordFFData *rd)
{
  TRef tr = J->base[0];
  if (!tref_isinteger(tr)) {  /* Pass through integers unmodified. */
    tr = emitir(IRTN(IR_FPMATH), lj_ir_tonum(J, tr), rd->data);
    /* Result is integral (or NaN/Inf), but may not fit an int32_t. */
    if (LJ_DUALNUM) {  /* Try to narrow using a guarded conversion to int. */
      lua_Number n = lj_vm_foldfpm(numberVnum(&rd->argv[0]), rd->data);
      if (n == (lua_Number)lj_num2int(n))
	tr = emitir(IRTGI(IR_CONV), tr, IRCONV_INT_NUM|IRCONV_CHECK);
    }
    J->base[0] = tr;
  }
}

/* Record unary math.* functions, mapped to IR_FPMATH opcode. */
static void LJ_FASTCALL recff_math_unary(jit_State *J, RecordFFData *rd)
{
  J->base[0] = emitir(IRTN(IR_FPMATH), lj_ir_tonum(J, J->base[0]), rd->data);
}

/* Record math.log. */
static void LJ_FASTCALL recff_math_log(jit_State *J, RecordFFData *rd)
{
  TRef tr = lj_ir_tonum(J, J->base[0]);
  if (J->base[1]) {
#ifdef LUAJIT_NO_LOG2
    uint32_t fpm = IRFPM_LOG;
#else
    uint32_t fpm = IRFPM_LOG2;
#endif
    TRef trb = lj_ir_tonum(J, J->base[1]);
    tr = emitir(IRTN(IR_FPMATH), tr, fpm);
    trb = emitir(IRTN(IR_FPMATH), trb, fpm);
    trb = emitir(IRTN(IR_DIV), lj_ir_knum_one(J), trb);
    tr = emitir(IRTN(IR_MUL), tr, trb);
  } else {
    tr = emitir(IRTN(IR_FPMATH), tr, IRFPM_LOG);
  }
  J->base[0] = tr;
  UNUSED(rd);
}

/* Record math.atan2. */
static void LJ_FASTCALL recff_math_atan2(jit_State *J, RecordFFData *rd)
{
  TRef tr = lj_ir_tonum(J, J->base[0]);
  TRef tr2 = lj_ir_tonum(J, J->base[1]);
  J->base[0] = emitir(IRTN(IR_ATAN2), tr, tr2);
  UNUSED(rd);
}

/* Record math.ldexp. */
static void LJ_FASTCALL recff_math_ldexp(jit_State *J, RecordFFData *rd)
{
  TRef tr = lj_ir_tonum(J, J->base[0]);
#if LJ_TARGET_X86ORX64
  TRef tr2 = lj_ir_tonum(J, J->base[1]);
#else
  TRef tr2 = lj_opt_narrow_toint(J, J->base[1]);
#endif
  J->base[0] = emitir(IRTN(IR_LDEXP), tr, tr2);
  UNUSED(rd);
}

/* Record math.asin, math.acos, math.atan. */
static void LJ_FASTCALL recff_math_atrig(jit_State *J, RecordFFData *rd)
{
  TRef y = lj_ir_tonum(J, J->base[0]);
  TRef x = lj_ir_knum_one(J);
  uint32_t ffid = rd->data;
  if (ffid != FF_math_atan) {
    TRef tmp = emitir(IRTN(IR_MUL), y, y);
    tmp = emitir(IRTN(IR_SUB), x, tmp);
    tmp = emitir(IRTN(IR_FPMATH), tmp, IRFPM_SQRT);
    if (ffid == FF_math_asin) { x = tmp; } else { x = y; y = tmp; }
  }
  J->base[0] = emitir(IRTN(IR_ATAN2), y, x);
}

static void LJ_FASTCALL recff_math_htrig(jit_State *J, RecordFFData *rd)
{
  TRef tr = lj_ir_tonum(J, J->base[0]);
  J->base[0] = emitir(IRTN(IR_CALLN), tr, rd->data);
}

static void LJ_FASTCALL recff_math_modf(jit_State *J, RecordFFData *rd)
{
  TRef tr = J->base[0];
  if (tref_isinteger(tr)) {
    J->base[0] = tr;
    J->base[1] = lj_ir_kint(J, 0);
  } else {
    TRef trt;
    tr = lj_ir_tonum(J, tr);
    trt = emitir(IRTN(IR_FPMATH), tr, IRFPM_TRUNC);
    J->base[0] = trt;
    J->base[1] = emitir(IRTN(IR_SUB), tr, trt);
  }
  rd->nres = 2;
}

static void LJ_FASTCALL recff_math_pow(jit_State *J, RecordFFData *rd)
{
  J->base[0] = lj_opt_narrow_pow(J, J->base[0], J->base[1],
				 &rd->argv[0], &rd->argv[1]);
  UNUSED(rd);
}

static void LJ_FASTCALL recff_math_minmax(jit_State *J, RecordFFData *rd)
{
  TRef tr = lj_ir_tonumber(J, J->base[0]);
  uint32_t op = rd->data;
  BCReg i;
  for (i = 1; J->base[i] != 0; i++) {
    TRef tr2 = lj_ir_tonumber(J, J->base[i]);
    IRType t = IRT_INT;
    if (!(tref_isinteger(tr) && tref_isinteger(tr2))) {
      if (tref_isinteger(tr)) tr = emitir(IRTN(IR_CONV), tr, IRCONV_NUM_INT);
      if (tref_isinteger(tr2)) tr2 = emitir(IRTN(IR_CONV), tr2, IRCONV_NUM_INT);
      t = IRT_NUM;
    }
    tr = emitir(IRT(op, t), tr, tr2);
  }
  J->base[0] = tr;
}

static void LJ_FASTCALL recff_math_random(jit_State *J, RecordFFData *rd)
{
  GCudata *ud = udataV(&J->fn->c.upvalue[0]);
  TRef tr, one;
  lj_ir_kgc(J, obj2gco(ud), IRT_UDATA);  /* Prevent collection. */
  tr = lj_ir_call(J, IRCALL_lj_math_random_step, lj_ir_kptr(J, uddata(ud)));
  one = lj_ir_knum_one(J);
  tr = emitir(IRTN(IR_SUB), tr, one);
  if (J->base[0]) {
    TRef tr1 = lj_ir_tonum(J, J->base[0]);
    if (J->base[1]) {  /* d = floor(d*(r2-r1+1.0)) + r1 */
      TRef tr2 = lj_ir_tonum(J, J->base[1]);
      tr2 = emitir(IRTN(IR_SUB), tr2, tr1);
      tr2 = emitir(IRTN(IR_ADD), tr2, one);
      tr = emitir(IRTN(IR_MUL), tr, tr2);
      tr = emitir(IRTN(IR_FPMATH), tr, IRFPM_FLOOR);
      tr = emitir(IRTN(IR_ADD), tr, tr1);
    } else {  /* d = floor(d*r1) + 1.0 */
      tr = emitir(IRTN(IR_MUL), tr, tr1);
      tr = emitir(IRTN(IR_FPMATH), tr, IRFPM_FLOOR);
      tr = emitir(IRTN(IR_ADD), tr, one);
    }
  }
  J->base[0] = tr;
  UNUSED(rd);
}

/* -- Bit library fast functions ------------------------------------------ */

/* Record bit.tobit. */
static void LJ_FASTCALL recff_bit_tobit(jit_State *J, RecordFFData *rd)
{
  TRef tr = J->base[0];
#if LJ_HASFFI
  if (tref_iscdata(tr)) { recff_bit64_tobit(J, rd); return; }
#endif
  J->base[0] = lj_opt_narrow_tobit(J, tr);
  UNUSED(rd);
}

/* Record unary bit.bnot, bit.bswap. */
static void LJ_FASTCALL recff_bit_unary(jit_State *J, RecordFFData *rd)
{
#if LJ_HASFFI
  if (recff_bit64_unary(J, rd))
    return;
#endif
  J->base[0] = emitir(IRTI(rd->data), lj_opt_narrow_tobit(J, J->base[0]), 0);
}

/* Record N-ary bit.band, bit.bor, bit.bxor. */
static void LJ_FASTCALL recff_bit_nary(jit_State *J, RecordFFData *rd)
{
#if LJ_HASFFI
  if (recff_bit64_nary(J, rd))
    return;
#endif
  {
    TRef tr = lj_opt_narrow_tobit(J, J->base[0]);
    uint32_t ot = IRTI(rd->data);
    BCReg i;
    for (i = 1; J->base[i] != 0; i++)
      tr = emitir(ot, tr, lj_opt_narrow_tobit(J, J->base[i]));
    J->base[0] = tr;
  }
}

/* Record bit shifts. */
static void LJ_FASTCALL recff_bit_shift(jit_State *J, RecordFFData *rd)
{
#if LJ_HASFFI
  if (recff_bit64_shift(J, rd))
    return;
#endif
  {
    TRef tr = lj_opt_narrow_tobit(J, J->base[0]);
    TRef tsh = lj_opt_narrow_tobit(J, J->base[1]);
    IROp op = (IROp)rd->data;
    if (!(op < IR_BROL ? LJ_TARGET_MASKSHIFT : LJ_TARGET_MASKROT) &&
	!tref_isk(tsh))
      tsh = emitir(IRTI(IR_BAND), tsh, lj_ir_kint(J, 31));
#ifdef LJ_TARGET_UNIFYROT
    if (op == (LJ_TARGET_UNIFYROT == 1 ? IR_BROR : IR_BROL)) {
      op = LJ_TARGET_UNIFYROT == 1 ? IR_BROL : IR_BROR;
      tsh = emitir(IRTI(IR_NEG), tsh, tsh);
    }
#endif
    J->base[0] = emitir(IRTI(op), tr, tsh);
  }
}

static void LJ_FASTCALL recff_bit_tohex(jit_State *J, RecordFFData *rd)
{
#if LJ_HASFFI
  TRef hdr = recff_bufhdr(J);
  TRef tr = recff_bit64_tohex(J, rd, hdr);
  J->base[0] = emitir(IRT(IR_BUFSTR, IRT_STR), tr, hdr);
#else
  recff_nyiu(J, rd);  /* Don't bother working around this NYI. */
#endif
}

/* -- String library fast functions --------------------------------------- */

/* Specialize to relative starting position for string. */
static TRef recff_string_start(jit_State *J, GCstr *s, int32_t *st, TRef tr,
			       TRef trlen, TRef tr0)
{
  int32_t start = *st;
  if (start < 0) {
    emitir(IRTGI(IR_LT), tr, tr0);
    tr = emitir(IRTI(IR_ADD), trlen, tr);
    start = start + (int32_t)s->len;
    emitir(start < 0 ? IRTGI(IR_LT) : IRTGI(IR_GE), tr, tr0);
    if (start < 0) {
      tr = tr0;
      start = 0;
    }
  } else if (start == 0) {
    emitir(IRTGI(IR_EQ), tr, tr0);
    tr = tr0;
  } else {
    tr = emitir(IRTI(IR_ADD), tr, lj_ir_kint(J, -1));
    emitir(IRTGI(IR_GE), tr, tr0);
    start--;
  }
  *st = start;
  return tr;
}

/* Handle string.byte (rd->data = 0) and string.sub (rd->data = 1). */
static void LJ_FASTCALL recff_string_range(jit_State *J, RecordFFData *rd)
{
  TRef trstr = lj_ir_tostr(J, J->base[0]);
  TRef trlen = emitir(IRTI(IR_FLOAD), trstr, IRFL_STR_LEN);
  TRef tr0 = lj_ir_kint(J, 0);
  TRef trstart, trend;
  GCstr *str = argv2str(J, &rd->argv[0]);
  int32_t start, end;
  if (rd->data) {  /* string.sub(str, start [,end]) */
    start = argv2int(J, &rd->argv[1]);
    trstart = lj_opt_narrow_toint(J, J->base[1]);
    trend = J->base[2];
    if (tref_isnil(trend)) {
      trend = lj_ir_kint(J, -1);
      end = -1;
    } else {
      trend = lj_opt_narrow_toint(J, trend);
      end = argv2int(J, &rd->argv[2]);
    }
  } else {  /* string.byte(str, [,start [,end]]) */
    if (tref_isnil(J->base[1])) {
      start = 1;
      trstart = lj_ir_kint(J, 1);
    } else {
      start = argv2int(J, &rd->argv[1]);
      trstart = lj_opt_narrow_toint(J, J->base[1]);
    }
    if (J->base[1] && !tref_isnil(J->base[2])) {
      trend = lj_opt_narrow_toint(J, J->base[2]);
      end = argv2int(J, &rd->argv[2]);
    } else {
      trend = trstart;
      end = start;
    }
  }
  if (end < 0) {
    emitir(IRTGI(IR_LT), trend, tr0);
    trend = emitir(IRTI(IR_ADD), emitir(IRTI(IR_ADD), trlen, trend),
		   lj_ir_kint(J, 1));
    end = end+(int32_t)str->len+1;
  } else if ((MSize)end <= str->len) {
    emitir(IRTGI(IR_ULE), trend, trlen);
  } else {
    emitir(IRTGI(IR_UGT), trend, trlen);
    end = (int32_t)str->len;
    trend = trlen;
  }
  trstart = recff_string_start(J, str, &start, trstart, trlen, tr0);
  if (rd->data) {  /* Return string.sub result. */
    if (end - start >= 0) {
      /* Also handle empty range here, to avoid extra traces. */
      TRef trptr, trslen = emitir(IRTI(IR_SUB), trend, trstart);
      emitir(IRTGI(IR_GE), trslen, tr0);
      trptr = emitir(IRT(IR_STRREF, IRT_P32), trstr, trstart);
      J->base[0] = emitir(IRT(IR_SNEW, IRT_STR), trptr, trslen);
    } else {  /* Range underflow: return empty string. */
      emitir(IRTGI(IR_LT), trend, trstart);
      J->base[0] = lj_ir_kstr(J, &J2G(J)->strempty);
    }
  } else {  /* Return string.byte result(s). */
    ptrdiff_t i, len = end - start;
    if (len > 0) {
      TRef trslen = emitir(IRTI(IR_SUB), trend, trstart);
      emitir(IRTGI(IR_EQ), trslen, lj_ir_kint(J, (int32_t)len));
      if (J->baseslot + len > LJ_MAX_JSLOTS)
	lj_trace_err_info(J, LJ_TRERR_STACKOV);
      rd->nres = len;
      for (i = 0; i < len; i++) {
	TRef tmp = emitir(IRTI(IR_ADD), trstart, lj_ir_kint(J, (int32_t)i));
	tmp = emitir(IRT(IR_STRREF, IRT_P32), trstr, tmp);
	J->base[i] = emitir(IRT(IR_XLOAD, IRT_U8), tmp, IRXLOAD_READONLY);
      }
    } else {  /* Empty range or range underflow: return no results. */
      emitir(IRTGI(IR_LE), trend, trstart);
      rd->nres = 0;
    }
  }
}

static void LJ_FASTCALL recff_string_char(jit_State *J, RecordFFData *rd)
{
  TRef k255 = lj_ir_kint(J, 255);
  BCReg i;
  for (i = 0; J->base[i] != 0; i++) {  /* Convert char values to strings. */
    TRef tr = lj_opt_narrow_toint(J, J->base[i]);
    emitir(IRTGI(IR_ULE), tr, k255);
    J->base[i] = emitir(IRT(IR_TOSTR, IRT_STR), tr, IRTOSTR_CHAR);
  }
  if (i > 1) {  /* Concatenate the strings, if there's more than one. */
    TRef hdr = recff_bufhdr(J), tr = hdr;
    for (i = 0; J->base[i] != 0; i++)
      tr = emitir(IRT(IR_BUFPUT, IRT_P32), tr, J->base[i]);
    J->base[0] = emitir(IRT(IR_BUFSTR, IRT_STR), tr, hdr);
  }
  UNUSED(rd);
}

static void LJ_FASTCALL recff_string_rep(jit_State *J, RecordFFData *rd)
{
  TRef str = lj_ir_tostr(J, J->base[0]);
  TRef rep = lj_opt_narrow_toint(J, J->base[1]);
  TRef hdr, tr, str2 = 0;
  if (!tref_isnil(J->base[2])) {
    TRef sep = lj_ir_tostr(J, J->base[2]);
    int32_t vrep = argv2int(J, &rd->argv[1]);
    emitir(IRTGI(vrep > 1 ? IR_GT : IR_LE), rep, lj_ir_kint(J, 1));
    if (vrep > 1) {
      TRef hdr2 = recff_bufhdr(J);
      TRef tr2 = emitir(IRT(IR_BUFPUT, IRT_P32), hdr2, sep);
      tr2 = emitir(IRT(IR_BUFPUT, IRT_P32), tr2, str);
      str2 = emitir(IRT(IR_BUFSTR, IRT_STR), tr2, hdr2);
    }
  }
  tr = hdr = recff_bufhdr(J);
  if (str2) {
    tr = emitir(IRT(IR_BUFPUT, IRT_P32), tr, str);
    str = str2;
    rep = emitir(IRTI(IR_ADD), rep, lj_ir_kint(J, -1));
  }
  tr = lj_ir_call(J, IRCALL_lj_buf_putstr_rep, tr, str, rep);
  J->base[0] = emitir(IRT(IR_BUFSTR, IRT_STR), tr, hdr);
}

static void LJ_FASTCALL recff_string_op(jit_State *J, RecordFFData *rd)
{
  TRef str = lj_ir_tostr(J, J->base[0]);
  TRef hdr = recff_bufhdr(J);
  TRef tr = lj_ir_call(J, rd->data, hdr, str);
  J->base[0] = emitir(IRT(IR_BUFSTR, IRT_STR), tr, hdr);
}

static void LJ_FASTCALL recff_string_find(jit_State *J, RecordFFData *rd)
{
  TRef trstr = lj_ir_tostr(J, J->base[0]);
  TRef trpat = lj_ir_tostr(J, J->base[1]);
  TRef trlen = emitir(IRTI(IR_FLOAD), trstr, IRFL_STR_LEN);
  TRef tr0 = lj_ir_kint(J, 0);
  TRef trstart;
  GCstr *str = argv2str(J, &rd->argv[0]);
  GCstr *pat = argv2str(J, &rd->argv[1]);
  int32_t start;
  J->needsnap = 1;
  if (tref_isnil(J->base[2])) {
    trstart = lj_ir_kint(J, 1);
    start = 1;
  } else {
    trstart = lj_opt_narrow_toint(J, J->base[2]);
    start = argv2int(J, &rd->argv[2]);
  }
  trstart = recff_string_start(J, str, &start, trstart, trlen, tr0);
  if ((MSize)start <= str->len) {
    emitir(IRTGI(IR_ULE), trstart, trlen);
  } else {
    emitir(IRTGI(IR_UGT), trstart, trlen);
#if LJ_52
    J->base[0] = TREF_NIL;
    return;
#else
    trstart = trlen;
    start = str->len;
#endif
  }
  /* Fixed arg or no pattern matching chars? (Specialized to pattern string.) */
  if ((J->base[2] && tref_istruecond(J->base[3])) ||
      (emitir(IRTG(IR_EQ, IRT_STR), trpat, lj_ir_kstr(J, pat)),
       !lj_str_haspattern(pat))) {  /* Search for fixed string. */
    TRef trsptr = emitir(IRT(IR_STRREF, IRT_P32), trstr, trstart);
    TRef trpptr = emitir(IRT(IR_STRREF, IRT_P32), trpat, tr0);
    TRef trslen = emitir(IRTI(IR_SUB), trlen, trstart);
    TRef trplen = emitir(IRTI(IR_FLOAD), trpat, IRFL_STR_LEN);
    TRef tr = lj_ir_call(J, IRCALL_lj_str_find, trsptr, trpptr, trslen, trplen);
    TRef trp0 = lj_ir_kkptr(J, NULL);
    if (lj_str_find(strdata(str)+(MSize)start, strdata(pat),
		    str->len-(MSize)start, pat->len)) {
      TRef pos;
      emitir(IRTG(IR_NE, IRT_P32), tr, trp0);
      pos = emitir(IRTI(IR_SUB), tr, emitir(IRT(IR_STRREF, IRT_P32), trstr, tr0));
      J->base[0] = emitir(IRTI(IR_ADD), pos, lj_ir_kint(J, 1));
      J->base[1] = emitir(IRTI(IR_ADD), pos, trplen);
      rd->nres = 2;
    } else {
      emitir(IRTG(IR_EQ, IRT_P32), tr, trp0);
      J->base[0] = TREF_NIL;
    }
  } else {  /* Search for pattern. */
    recff_nyiu(J, rd);
    return;
  }
}

static void LJ_FASTCALL recff_string_format(jit_State *J, RecordFFData *rd)
{
  TRef trfmt = lj_ir_tostr(J, J->base[0]);
  GCstr *fmt = argv2str(J, &rd->argv[0]);
  int arg = 1;
  TRef hdr, tr;
  FormatState fs;
  SFormat sf;
  /* Specialize to the format string. */
  emitir(IRTG(IR_EQ, IRT_STR), trfmt, lj_ir_kstr(J, fmt));
  tr = hdr = recff_bufhdr(J);
  lj_strfmt_init(&fs, strdata(fmt), fmt->len);
  while ((sf = lj_strfmt_parse(&fs)) != STRFMT_EOF) {  /* Parse format. */
    TRef tra = sf == STRFMT_LIT ? 0 : J->base[arg++];
    TRef trsf = lj_ir_kint(J, (int32_t)sf);
    IRCallID id;
    switch (STRFMT_TYPE(sf)) {
    case STRFMT_LIT:
      tr = emitir(IRT(IR_BUFPUT, IRT_P32), tr,
		  lj_ir_kstr(J, lj_str_new(J->L, fs.str, fs.len)));
      break;
    case STRFMT_INT:
      id = IRCALL_lj_strfmt_putfnum_int;
    handle_int:
      if (!tref_isinteger(tra))
	goto handle_num;
      if (sf == STRFMT_INT) { /* Shortcut for plain %d. */
	tr = emitir(IRT(IR_BUFPUT, IRT_P32), tr,
		    emitir(IRT(IR_TOSTR, IRT_STR), tra, IRTOSTR_INT));
      } else {
#if LJ_HASFFI
	tra = emitir(IRT(IR_CONV, IRT_U64), tra,
		     (IRT_INT|(IRT_U64<<5)|IRCONV_SEXT));
	tr = lj_ir_call(J, IRCALL_lj_strfmt_putfxint, tr, trsf, tra);
	lj_needsplit(J);
#else
	recff_nyiu(J, rd);  /* Don't bother working around this NYI. */
	return;
#endif
      }
      break;
    case STRFMT_UINT:
      id = IRCALL_lj_strfmt_putfnum_uint;
      goto handle_int;
    case STRFMT_NUM:
      id = IRCALL_lj_strfmt_putfnum;
    handle_num:
      tra = lj_ir_tonum(J, tra);
      tr = lj_ir_call(J, id, tr, trsf, tra);
      if (LJ_SOFTFP) lj_needsplit(J);
      break;
    case STRFMT_STR:
      if (!tref_isstr(tra)) {
	recff_nyiu(J, rd);  /* NYI: __tostring and non-string types for %s. */
	return;
      }
      if (sf == STRFMT_STR)  /* Shortcut for plain %s. */
	tr = emitir(IRT(IR_BUFPUT, IRT_P32), tr, tra);
      else if ((sf & STRFMT_T_QUOTED))
	tr = lj_ir_call(J, IRCALL_lj_strfmt_putquoted, tr, tra);
      else
	tr = lj_ir_call(J, IRCALL_lj_strfmt_putfstr, tr, trsf, tra);
      break;
    case STRFMT_CHAR:
      tra = lj_opt_narrow_toint(J, tra);
      if (sf == STRFMT_CHAR)  /* Shortcut for plain %c. */
	tr = emitir(IRT(IR_BUFPUT, IRT_P32), tr,
		    emitir(IRT(IR_TOSTR, IRT_STR), tra, IRTOSTR_CHAR));
      else
	tr = lj_ir_call(J, IRCALL_lj_strfmt_putfchar, tr, trsf, tra);
      break;
    case STRFMT_PTR:  /* NYI */
    case STRFMT_ERR:
    default:
      recff_nyiu(J, rd);
      return;
    }
  }
  J->base[0] = emitir(IRT(IR_BUFSTR, IRT_STR), tr, hdr);
}

/* -- Table library fast functions ---------------------------------------- */

static void LJ_FASTCALL recff_table_insert(jit_State *J, RecordFFData *rd)
{
  RecordIndex ix;
  ix.tab = J->base[0];
  ix.val = J->base[1];
  rd->nres = 0;
  if (tref_istab(ix.tab) && ix.val) {
    if (!J->base[2]) {  /* Simple push: t[#t+1] = v */
      TRef trlen = lj_ir_call(J, IRCALL_lj_tab_len, ix.tab);
      GCtab *t = tabV(&rd->argv[0]);
      ix.key = emitir(IRTI(IR_ADD), trlen, lj_ir_kint(J, 1));
      settabV(J->L, &ix.tabv, t);
      setintV(&ix.keyv, lj_tab_len(t) + 1);
      ix.idxchain = 0;
      lj_record_idx(J, &ix);  /* Set new value. */
    } else {  /* Complex case: insert in the middle. */
      recff_nyiu(J, rd);
      return;
    }
  }  /* else: Interpreter will throw. */
}

static void LJ_FASTCALL recff_table_concat(jit_State *J, RecordFFData *rd)
{
  TRef tab = J->base[0];
  if (tref_istab(tab)) {
    TRef sep = !tref_isnil(J->base[1]) ?
	       lj_ir_tostr(J, J->base[1]) : lj_ir_knull(J, IRT_STR);
    TRef tri = (J->base[1] && !tref_isnil(J->base[2])) ?
	       lj_opt_narrow_toint(J, J->base[2]) : lj_ir_kint(J, 1);
    TRef tre = (J->base[1] && J->base[2] && !tref_isnil(J->base[3])) ?
	       lj_opt_narrow_toint(J, J->base[3]) :
	       lj_ir_call(J, IRCALL_lj_tab_len, tab);
    TRef hdr = recff_bufhdr(J);
    TRef tr = lj_ir_call(J, IRCALL_lj_buf_puttab, hdr, tab, sep, tri, tre);
    emitir(IRTG(IR_NE, IRT_PTR), tr, lj_ir_kptr(J, NULL));
    J->base[0] = emitir(IRT(IR_BUFSTR, IRT_STR), tr, hdr);
  }  /* else: Interpreter will throw. */
  UNUSED(rd);
}

static void LJ_FASTCALL recff_table_new(jit_State *J, RecordFFData *rd)
{
  TRef tra = lj_opt_narrow_toint(J, J->base[0]);
  TRef trh = lj_opt_narrow_toint(J, J->base[1]);
  J->base[0] = lj_ir_call(J, IRCALL_lj_tab_new_ah, tra, trh);
  UNUSED(rd);
}

static void LJ_FASTCALL recff_table_clear(jit_State *J, RecordFFData *rd)
{
  TRef tr = J->base[0];
  if (tref_istab(tr)) {
    rd->nres = 0;
    lj_ir_call(J, IRCALL_lj_tab_clear, tr);
    J->needsnap = 1;
  }  /* else: Interpreter will throw. */
}

/* -- I/O library fast functions ------------------------------------------ */

/* Get FILE* for I/O function. Any I/O error aborts recording, so there's
** no need to encode the alternate cases for any of the guards.
*/
static TRef recff_io_fp(jit_State *J, TRef *udp, int32_t id)
{
  TRef tr, ud, fp;
  if (id) {  /* io.func() */
    tr = lj_ir_kptr(J, &J2G(J)->gcroot[id]);
    ud = emitir(IRT(IR_XLOAD, IRT_UDATA), tr, 0);
  } else {  /* fp:method() */
    ud = J->base[0];
    if (!tref_isudata(ud))
      lj_trace_err(J, LJ_TRERR_BADTYPE);
    tr = emitir(IRT(IR_FLOAD, IRT_U8), ud, IRFL_UDATA_UDTYPE);
    emitir(IRTGI(IR_EQ), tr, lj_ir_kint(J, UDTYPE_IO_FILE));
  }
  *udp = ud;
  fp = emitir(IRT(IR_FLOAD, IRT_PTR), ud, IRFL_UDATA_FILE);
  emitir(IRTG(IR_NE, IRT_PTR), fp, lj_ir_knull(J, IRT_PTR));
  return fp;
}

static void LJ_FASTCALL recff_io_write(jit_State *J, RecordFFData *rd)
{
  TRef ud, fp = recff_io_fp(J, &ud, rd->data);
  TRef zero = lj_ir_kint(J, 0);
  TRef one = lj_ir_kint(J, 1);
  ptrdiff_t i = rd->data == 0 ? 1 : 0;
  for (; J->base[i]; i++) {
    TRef str = lj_ir_tostr(J, J->base[i]);
    TRef buf = emitir(IRT(IR_STRREF, IRT_P32), str, zero);
    TRef len = emitir(IRTI(IR_FLOAD), str, IRFL_STR_LEN);
    if (tref_isk(len) && IR(tref_ref(len))->i == 1) {
      IRIns *irs = IR(tref_ref(str));
      TRef tr = (irs->o == IR_TOSTR && irs->op2 == IRTOSTR_CHAR) ?
		irs->op1 :
		emitir(IRT(IR_XLOAD, IRT_U8), buf, IRXLOAD_READONLY);
      tr = lj_ir_call(J, IRCALL_fputc, tr, fp);
      if (results_wanted(J) != 0)  /* Check result only if not ignored. */
	emitir(IRTGI(IR_NE), tr, lj_ir_kint(J, -1));
    } else {
      TRef tr = lj_ir_call(J, IRCALL_fwrite, buf, one, len, fp);
      if (results_wanted(J) != 0)  /* Check result only if not ignored. */
	emitir(IRTGI(IR_EQ), tr, len);
    }
  }
  J->base[0] = LJ_52 ? ud : TREF_TRUE;
}

static void LJ_FASTCALL recff_io_flush(jit_State *J, RecordFFData *rd)
{
  TRef ud, fp = recff_io_fp(J, &ud, rd->data);
  TRef tr = lj_ir_call(J, IRCALL_fflush, fp);
  if (results_wanted(J) != 0)  /* Check result only if not ignored. */
    emitir(IRTGI(IR_EQ), tr, lj_ir_kint(J, 0));
  J->base[0] = TREF_TRUE;
}

/* -- Debug library fast functions ---------------------------------------- */

static void LJ_FASTCALL recff_debug_getmetatable(jit_State *J, RecordFFData *rd)
{
  GCtab *mt;
  TRef mtref;
  TRef tr = J->base[0];
  if (tref_istab(tr)) {
    mt = tabref(tabV(&rd->argv[0])->metatable);
    mtref = emitir(IRT(IR_FLOAD, IRT_TAB), tr, IRFL_TAB_META);
  } else if (tref_isudata(tr)) {
    mt = tabref(udataV(&rd->argv[0])->metatable);
    mtref = emitir(IRT(IR_FLOAD, IRT_TAB), tr, IRFL_UDATA_META);
  } else {
    mt = tabref(basemt_obj(J2G(J), &rd->argv[0]));
    J->base[0] = mt ? lj_ir_ktab(J, mt) : TREF_NIL;
    return;
  }
  emitir(IRTG(mt ? IR_NE : IR_EQ, IRT_TAB), mtref, lj_ir_knull(J, IRT_TAB));
  J->base[0] = mt ? mtref : TREF_NIL;
}

/* -- Record calls to fast functions -------------------------------------- */

#include "lj_recdef.h"

static uint32_t recdef_lookup(GCfunc *fn)
{
  if (fn->c.ffid < sizeof(recff_idmap)/sizeof(recff_idmap[0]))
    return recff_idmap[fn->c.ffid];
  else
    return 0;
}

/* Record entry to a fast function or C function. */
void lj_ffrecord_func(jit_State *J)
{
  RecordFFData rd;
  uint32_t m = recdef_lookup(J->fn);
  rd.data = m & 0xff;
  rd.nres = 1;  /* Default is one result. */
  rd.argv = J->L->base;
  J->base[J->maxslot] = 0;  /* Mark end of arguments. */
  (recff_func[m >> 8])(J, &rd);  /* Call recff_* handler. */
  if (rd.nres >= 0) {
    if (J->postproc == LJ_POST_NONE) J->postproc = LJ_POST_FFRETRY;
    lj_record_ret(J, 0, rd.nres);
  }
}

#undef IR
#undef emitir

#endif<|MERGE_RESOLUTION|>--- conflicted
+++ resolved
@@ -435,21 +435,12 @@
 
 static void LJ_FASTCALL recff_xpairs(jit_State *J, RecordFFData *rd)
 {
-<<<<<<< HEAD
-  TRef val = J->base[0];
-  if (!((LJ_52 || (LJ_HASFFI && tref_iscdata(val))) &&
-        recff_metacall(J, rd, rd->data ? MM_ipairs : MM_pairs))) {
-    if (tref_istab(val)) {
-      J->base[0] = lj_ir_kfunc(J, funcV(&J->fn->c.upvalue[0]));
-      J->base[1] = val;
-=======
   TRef tr = J->base[0];
   if (!((LJ_52 || (LJ_HASFFI && tref_iscdata(tr))) &&
 	recff_metacall(J, rd, MM_pairs + rd->data))) {
     if (tref_istab(tr)) {
       J->base[0] = lj_ir_kfunc(J, funcV(&J->fn->c.upvalue[0]));
       J->base[1] = tr;
->>>>>>> 344fe5f0
       J->base[2] = rd->data ? lj_ir_kint(J, 0) : TREF_NIL;
       rd->nres = 3;
     }  /* else: Interpreter will throw. */

/*
** SSA IR (Intermediate Representation) format.
** Copyright (C) 2005-2016 Mike Pall. See Copyright Notice in luajit.h
*/

#ifndef _LJ_IR_H
#define _LJ_IR_H

#include "lj_obj.h"

/* -- IR instructions ----------------------------------------------------- */

/* IR instruction definition. Order matters, see below. ORDER IR */
#define IRDEF(_) \
  /* Guarded assertions. */ \
  /* Must be properly aligned to flip opposites (^1) and (un)ordered (^4). */ \
  _(LT,		N , ref, ref) \
  _(GE,		N , ref, ref) \
  _(LE,		N , ref, ref) \
  _(GT,		N , ref, ref) \
  \
  _(ULT,	N , ref, ref) \
  _(UGE,	N , ref, ref) \
  _(ULE,	N , ref, ref) \
  _(UGT,	N , ref, ref) \
  \
  _(EQ,		C , ref, ref) \
  _(NE,		C , ref, ref) \
  \
  _(ABC,	N , ref, ref) \
  _(RETF,	S , ref, ref) \
  \
  /* Miscellaneous ops. */ \
  _(NOP,	N , ___, ___) \
  _(BASE,	N , lit, lit) \
  _(PVAL,	N , lit, ___) \
  _(GCSTEP,	S , ___, ___) \
  _(HIOP,	S , ref, ref) \
  _(LOOP,	S , ___, ___) \
  _(USE,	S , ref, ___) \
  _(PHI,	S , ref, ref) \
  _(RENAME,	S , ref, lit) \
  _(PROF,	S , ___, ___) \
  \
  /* Constants. */ \
  _(KPRI,	N , ___, ___) \
  _(KINT,	N , cst, ___) \
  _(KGC,	N , cst, ___) \
  _(KPTR,	N , cst, ___) \
  _(KKPTR,	N , cst, ___) \
  _(KNULL,	N , cst, ___) \
  _(KNUM,	N , cst, ___) \
  _(KINT64,	N , cst, ___) \
  _(KSLOT,	N , ref, lit) \
  \
  /* Bit ops. */ \
  _(BNOT,	N , ref, ___) \
  _(BSWAP,	N , ref, ___) \
  _(BAND,	C , ref, ref) \
  _(BOR,	C , ref, ref) \
  _(BXOR,	C , ref, ref) \
  _(BSHL,	N , ref, ref) \
  _(BSHR,	N , ref, ref) \
  _(BSAR,	N , ref, ref) \
  _(BROL,	N , ref, ref) \
  _(BROR,	N , ref, ref) \
  \
  /* Arithmetic ops. ORDER ARITH */ \
  _(ADD,	C , ref, ref) \
  _(SUB,	N , ref, ref) \
  _(MUL,	C , ref, ref) \
  _(DIV,	N , ref, ref) \
  _(MOD,	N , ref, ref) \
  _(POW,	N , ref, ref) \
  _(NEG,	N , ref, ref) \
  \
  _(ABS,	N , ref, ref) \
  _(ATAN2,	N , ref, ref) \
  _(LDEXP,	N , ref, ref) \
  _(MIN,	C , ref, ref) \
  _(MAX,	C , ref, ref) \
  _(FPMATH,	N , ref, lit) \
  \
  /* Overflow-checking arithmetic ops. */ \
  _(ADDOV,	CW, ref, ref) \
  _(SUBOV,	NW, ref, ref) \
  _(MULOV,	CW, ref, ref) \
  \
  /* Memory ops. A = array, H = hash, U = upvalue, F = field, S = stack. */ \
  \
  /* Memory references. */ \
  _(AREF,	R , ref, ref) \
  _(HREFK,	R , ref, ref) \
  _(HREF,	L , ref, ref) \
  _(NEWREF,	S , ref, ref) \
  _(UREFO,	LW, ref, lit) \
  _(UREFC,	LW, ref, lit) \
  _(FREF,	R , ref, lit) \
  _(STRREF,	N , ref, ref) \
  _(LREF,	L , ___, ___) \
  \
  /* Loads and Stores. These must be in the same order. */ \
  _(ALOAD,	L , ref, ___) \
  _(HLOAD,	L , ref, ___) \
  _(ULOAD,	L , ref, ___) \
  _(FLOAD,	L , ref, lit) \
  _(XLOAD,	L , ref, lit) \
  _(SLOAD,	L , lit, lit) \
  _(VLOAD,	L , ref, ___) \
  \
  _(ASTORE,	S , ref, ref) \
  _(HSTORE,	S , ref, ref) \
  _(USTORE,	S , ref, ref) \
  _(FSTORE,	S , ref, ref) \
  _(XSTORE,	S , ref, ref) \
  \
  /* Allocations. */ \
  _(SNEW,	N , ref, ref)  /* CSE is ok, not marked as A. */ \
  _(XSNEW,	A , ref, ref) \
  _(TNEW,	AW, lit, lit) \
  _(TDUP,	AW, ref, ___) \
  _(CNEW,	AW, ref, ref) \
  _(CNEWI,	NW, ref, ref)  /* CSE is ok, not marked as A. */ \
  \
  /* Buffer operations. */ \
  _(BUFHDR,	L , ref, lit) \
  _(BUFPUT,	L , ref, ref) \
  _(BUFSTR,	A , ref, ref) \
  \
  /* Barriers. */ \
  _(TBAR,	S , ref, ___) \
  _(OBAR,	S , ref, ref) \
  _(XBAR,	S , ___, ___) \
  \
  /* Type conversions. */ \
  _(CONV,	NW, ref, lit) \
  _(TOBIT,	N , ref, ref) \
  _(TOSTR,	N , ref, lit) \
  _(STRTO,	N , ref, ___) \
  \
  /* Calls. */ \
  _(CALLN,	N , ref, lit) \
  _(CALLA,	A , ref, lit) \
  _(CALLL,	L , ref, lit) \
  _(CALLS,	S , ref, lit) \
  _(CALLXS,	S , ref, ref) \
  _(CARG,	N , ref, ref) \
  \
  /* End of list. */

/* IR opcodes (max. 256). */
typedef enum {
#define IRENUM(name, m, m1, m2)	IR_##name,
IRDEF(IRENUM)
#undef IRENUM
  IR__MAX
} IROp;

/* Stored opcode. */
typedef uint8_t IROp1;

LJ_STATIC_ASSERT(((int)IR_EQ^1) == (int)IR_NE);
LJ_STATIC_ASSERT(((int)IR_LT^1) == (int)IR_GE);
LJ_STATIC_ASSERT(((int)IR_LE^1) == (int)IR_GT);
LJ_STATIC_ASSERT(((int)IR_LT^3) == (int)IR_GT);
LJ_STATIC_ASSERT(((int)IR_LT^4) == (int)IR_ULT);

/* Delta between xLOAD and xSTORE. */
#define IRDELTA_L2S		((int)IR_ASTORE - (int)IR_ALOAD)

LJ_STATIC_ASSERT((int)IR_HLOAD + IRDELTA_L2S == (int)IR_HSTORE);
LJ_STATIC_ASSERT((int)IR_ULOAD + IRDELTA_L2S == (int)IR_USTORE);
LJ_STATIC_ASSERT((int)IR_FLOAD + IRDELTA_L2S == (int)IR_FSTORE);
LJ_STATIC_ASSERT((int)IR_XLOAD + IRDELTA_L2S == (int)IR_XSTORE);

/* -- Named IR literals --------------------------------------------------- */

/* FPMATH sub-functions. ORDER FPM. */
#define IRFPMDEF(_) \
  _(FLOOR) _(CEIL) _(TRUNC)  /* Must be first and in this order. */ \
  _(SQRT) _(EXP) _(EXP2) _(LOG) _(LOG2) _(LOG10) \
  _(SIN) _(COS) _(TAN) \
  _(OTHER)

typedef enum {
#define FPMENUM(name)		IRFPM_##name,
IRFPMDEF(FPMENUM)
#undef FPMENUM
  IRFPM__MAX
} IRFPMathOp;

/* FLOAD fields. */
#define IRFLDEF(_) \
  _(STR_LEN,	offsetof(GCstr, len)) \
  _(FUNC_ENV,	offsetof(GCfunc, l.env)) \
  _(FUNC_PC,	offsetof(GCfunc, l.pc)) \
  _(FUNC_FFID,	offsetof(GCfunc, l.ffid)) \
  _(THREAD_ENV,	offsetof(lua_State, env)) \
  _(TAB_META,	offsetof(GCtab, metatable)) \
  _(TAB_ARRAY,	offsetof(GCtab, array)) \
  _(TAB_NODE,	offsetof(GCtab, node)) \
  _(TAB_ASIZE,	offsetof(GCtab, asize)) \
  _(TAB_HMASK,	offsetof(GCtab, hmask)) \
  _(TAB_NOMM,	offsetof(GCtab, nomm)) \
  _(UDATA_META,	offsetof(GCudata, metatable)) \
  _(UDATA_UDTYPE, offsetof(GCudata, udtype)) \
  _(UDATA_FILE,	sizeof(GCudata)) \
  _(CDATA_CTYPEID, offsetof(GCcdata, ctypeid)) \
  _(CDATA_PTR,	sizeof(GCcdata)) \
  _(CDATA_INT, sizeof(GCcdata)) \
  _(CDATA_INT64, sizeof(GCcdata)) \
  _(CDATA_INT64_4, sizeof(GCcdata) + 4)

typedef enum {
#define FLENUM(name, ofs)	IRFL_##name,
IRFLDEF(FLENUM)
#undef FLENUM
  IRFL__MAX
} IRFieldID;

/* SLOAD mode bits, stored in op2. */
#define IRSLOAD_PARENT		0x01	/* Coalesce with parent trace. */
#define IRSLOAD_FRAME		0x02	/* Load 32 bits of ftsz. */
#define IRSLOAD_TYPECHECK	0x04	/* Needs type check. */
#define IRSLOAD_CONVERT		0x08	/* Number to integer conversion. */
#define IRSLOAD_READONLY	0x10	/* Read-only, omit slot store. */
#define IRSLOAD_INHERIT		0x20	/* Inherited by exits/side traces. */

/* XLOAD mode, stored in op2. */
#define IRXLOAD_READONLY	1	/* Load from read-only data. */
#define IRXLOAD_VOLATILE	2	/* Load from volatile data. */
#define IRXLOAD_UNALIGNED	4	/* Unaligned load. */

/* BUFHDR mode, stored in op2. */
#define IRBUFHDR_RESET		0	/* Reset buffer. */
#define IRBUFHDR_APPEND		1	/* Append to buffer. */

/* CONV mode, stored in op2. */
#define IRCONV_SRCMASK		0x001f	/* Source IRType. */
#define IRCONV_DSTMASK		0x03e0	/* Dest. IRType (also in ir->t). */
#define IRCONV_DSH		5
#define IRCONV_NUM_INT		((IRT_NUM<<IRCONV_DSH)|IRT_INT)
#define IRCONV_INT_NUM		((IRT_INT<<IRCONV_DSH)|IRT_NUM)
#define IRCONV_SEXT		0x0800	/* Sign-extend integer to integer. */
#define IRCONV_MODEMASK		0x0fff
#define IRCONV_CONVMASK		0xf000
#define IRCONV_CSH		12
/* Number to integer conversion mode. Ordered by strength of the checks. */
#define IRCONV_TOBIT  (0<<IRCONV_CSH)	/* None. Cache only: TOBIT conv. */
#define IRCONV_ANY    (1<<IRCONV_CSH)	/* Any FP number is ok. */
#define IRCONV_INDEX  (2<<IRCONV_CSH)	/* Check + special backprop rules. */
#define IRCONV_CHECK  (3<<IRCONV_CSH)	/* Number checked for integerness. */

/* TOSTR mode, stored in op2. */
#define IRTOSTR_INT		0	/* Convert integer to string. */
#define IRTOSTR_NUM		1	/* Convert number to string. */
#define IRTOSTR_CHAR		2	/* Convert char value to string. */

/* -- IR operands --------------------------------------------------------- */

/* IR operand mode (2 bit). */
typedef enum {
  IRMref,		/* IR reference. */
  IRMlit,		/* 16 bit unsigned literal. */
  IRMcst,		/* Constant literal: i, gcr or ptr. */
  IRMnone		/* Unused operand. */
} IRMode;
#define IRM___		IRMnone

/* Mode bits: Commutative, {Normal/Ref, Alloc, Load, Store}, Non-weak guard. */
#define IRM_C			0x10

#define IRM_N			0x00
#define IRM_R			IRM_N
#define IRM_A			0x20
#define IRM_L			0x40
#define IRM_S			0x60

#define IRM_W			0x80

#define IRM_NW			(IRM_N|IRM_W)
#define IRM_CW			(IRM_C|IRM_W)
#define IRM_AW			(IRM_A|IRM_W)
#define IRM_LW			(IRM_L|IRM_W)

#define irm_op1(m)		((IRMode)((m)&3))
#define irm_op2(m)		((IRMode)(((m)>>2)&3))
#define irm_iscomm(m)		((m) & IRM_C)
#define irm_kind(m)		((m) & IRM_S)

#define IRMODE(name, m, m1, m2)	(((IRM##m1)|((IRM##m2)<<2)|(IRM_##m))^IRM_W),

LJ_DATA const uint8_t lj_ir_mode[IR__MAX+1];

/* -- IR instruction types ------------------------------------------------ */

#define IRTSIZE_PGC		(LJ_GC64 ? 8 : 4)

/* Map of itypes to non-negative numbers and their sizes. ORDER LJ_T.
** LJ_TUPVAL/LJ_TTRACE never appear in a TValue. Use these itypes for
** IRT_P32 and IRT_P64, which never escape the IR.
** The various integers are only used in the IR and can only escape to
** a TValue after implicit or explicit conversion. Their types must be
** contiguous and next to IRT_NUM (see the typerange macros below).
*/
#define IRTDEF(_) \
  _(NIL, 4) _(FALSE, 4) _(TRUE, 4) _(LIGHTUD, LJ_64 ? 8 : 4) \
  _(STR, IRTSIZE_PGC) _(P32, 4) _(THREAD, IRTSIZE_PGC) _(PROTO, IRTSIZE_PGC) \
  _(FUNC, IRTSIZE_PGC) _(P64, 8) _(CDATA, IRTSIZE_PGC) _(TAB, IRTSIZE_PGC) \
  _(UDATA, IRTSIZE_PGC) \
  _(FLOAT, 4) _(NUM, 8) _(I8, 1) _(U8, 1) _(I16, 2) _(U16, 2) \
  _(INT, 4) _(U32, 4) _(I64, 8) _(U64, 8) \
  _(SOFTFP, 4)  /* There is room for 8 more types. */

/* IR result type and flags (8 bit). */
typedef enum {
#define IRTENUM(name, size)	IRT_##name,
IRTDEF(IRTENUM)
#undef IRTENUM
  IRT__MAX,

  /* Native pointer type and the corresponding integer type. */
  IRT_PTR = LJ_64 ? IRT_P64 : IRT_P32,
  IRT_PGC = LJ_GC64 ? IRT_P64 : IRT_P32,
  IRT_IGC = LJ_GC64 ? IRT_I64 : IRT_INT,
  IRT_INTP = LJ_64 ? IRT_I64 : IRT_INT,
  IRT_UINTP = LJ_64 ? IRT_U64 : IRT_U32,
  /* TODO_GC64: major changes required for all uses of IRT_P32. */

  /* Additional flags. */
  IRT_MARK = 0x20,	/* Marker for misc. purposes. */
  IRT_ISPHI = 0x40,	/* Instruction is left or right PHI operand. */
  IRT_GUARD = 0x80,	/* Instruction is a guard. */

  /* Masks. */
  IRT_TYPE = 0x1f,
  IRT_T = 0xff
} IRType;

#define irtype_ispri(irt)	((uint32_t)(irt) <= IRT_TRUE)

/* Stored IRType. */
typedef struct IRType1 { uint8_t irt; } IRType1;

#define IRT(o, t)		((uint32_t)(((o)<<8) | (t)))
#define IRTI(o)			(IRT((o), IRT_INT))
#define IRTN(o)			(IRT((o), IRT_NUM))
#define IRTG(o, t)		(IRT((o), IRT_GUARD|(t)))
#define IRTGI(o)		(IRT((o), IRT_GUARD|IRT_INT))

#define irt_t(t)		((IRType)(t).irt)
#define irt_type(t)		((IRType)((t).irt & IRT_TYPE))
#define irt_sametype(t1, t2)	((((t1).irt ^ (t2).irt) & IRT_TYPE) == 0)
#define irt_typerange(t, first, last) \
  ((uint32_t)((t).irt & IRT_TYPE) - (uint32_t)(first) <= (uint32_t)(last-first))

#define irt_isnil(t)		(irt_type(t) == IRT_NIL)
#define irt_ispri(t)		((uint32_t)irt_type(t) <= IRT_TRUE)
#define irt_islightud(t)	(irt_type(t) == IRT_LIGHTUD)
#define irt_isstr(t)		(irt_type(t) == IRT_STR)
#define irt_istab(t)		(irt_type(t) == IRT_TAB)
#define irt_iscdata(t)		(irt_type(t) == IRT_CDATA)
#define irt_isfloat(t)		(irt_type(t) == IRT_FLOAT)
#define irt_isnum(t)		(irt_type(t) == IRT_NUM)
#define irt_isint(t)		(irt_type(t) == IRT_INT)
#define irt_isi8(t)		(irt_type(t) == IRT_I8)
#define irt_isu8(t)		(irt_type(t) == IRT_U8)
#define irt_isi16(t)		(irt_type(t) == IRT_I16)
#define irt_isu16(t)		(irt_type(t) == IRT_U16)
#define irt_isu32(t)		(irt_type(t) == IRT_U32)
#define irt_isi64(t)		(irt_type(t) == IRT_I64)
#define irt_isu64(t)		(irt_type(t) == IRT_U64)

#define irt_isfp(t)		(irt_isnum(t) || irt_isfloat(t))
#define irt_isinteger(t)	(irt_typerange((t), IRT_I8, IRT_INT))
#define irt_isgcv(t)		(irt_typerange((t), IRT_STR, IRT_UDATA))
#define irt_isaddr(t)		(irt_typerange((t), IRT_LIGHTUD, IRT_UDATA))
#define irt_isint64(t)		(irt_typerange((t), IRT_I64, IRT_U64))

#if LJ_GC64
#define IRT_IS64 \
  ((1u<<IRT_NUM)|(1u<<IRT_I64)|(1u<<IRT_U64)|(1u<<IRT_P64)|\
   (1u<<IRT_LIGHTUD)|(1u<<IRT_STR)|(1u<<IRT_THREAD)|(1u<<IRT_PROTO)|\
   (1u<<IRT_FUNC)|(1u<<IRT_CDATA)|(1u<<IRT_TAB)|(1u<<IRT_UDATA))
#elif LJ_64
#define IRT_IS64 \
  ((1u<<IRT_NUM)|(1u<<IRT_I64)|(1u<<IRT_U64)|(1u<<IRT_P64)|(1u<<IRT_LIGHTUD))
#else
#define IRT_IS64 \
  ((1u<<IRT_NUM)|(1u<<IRT_I64)|(1u<<IRT_U64))
#endif

#define irt_is64(t)		((IRT_IS64 >> irt_type(t)) & 1)
#define irt_is64orfp(t)		(((IRT_IS64|(1u<<IRT_FLOAT))>>irt_type(t)) & 1)

#define irt_size(t)		(lj_ir_type_size[irt_t((t))])

LJ_DATA const uint8_t lj_ir_type_size[];

static LJ_AINLINE IRType itype2irt(const TValue *tv)
{
  if (tvisint(tv))
    return IRT_INT;
  else if (tvisnum(tv))
    return IRT_NUM;
#if LJ_64 && !LJ_GC64
  else if (tvislightud(tv))
    return IRT_LIGHTUD;
#endif
  else
    return (IRType)~itype(tv);
}

static LJ_AINLINE uint32_t irt_toitype_(IRType t)
{
  lua_assert(!LJ_64 || LJ_GC64 || t != IRT_LIGHTUD);
  if (LJ_DUALNUM && t > IRT_NUM) {
    return LJ_TISNUM;
  } else {
    lua_assert(t <= IRT_NUM);
    return ~(uint32_t)t;
  }
}

#define irt_toitype(t)		irt_toitype_(irt_type((t)))

#define irt_isguard(t)		((t).irt & IRT_GUARD)
#define irt_ismarked(t)		((t).irt & IRT_MARK)
#define irt_setmark(t)		((t).irt |= IRT_MARK)
#define irt_clearmark(t)	((t).irt &= ~IRT_MARK)
#define irt_isphi(t)		((t).irt & IRT_ISPHI)
#define irt_setphi(t)		((t).irt |= IRT_ISPHI)
#define irt_clearphi(t)		((t).irt &= ~IRT_ISPHI)

/* Stored combined IR opcode and type. */
typedef uint16_t IROpT;

/* -- IR references ------------------------------------------------------- */

/* IR references. */
typedef uint16_t IRRef1;	/* One stored reference. */
typedef uint32_t IRRef2;	/* Two stored references. */
typedef uint32_t IRRef;		/* Used to pass around references. */

/* Fixed references. */
enum {
  REF_BIAS =	0x8000,
  REF_TRUE =	REF_BIAS-3,
  REF_FALSE =	REF_BIAS-2,
  REF_NIL =	REF_BIAS-1,	/* \--- Constants grow downwards. */
  REF_BASE =	REF_BIAS,	/* /--- IR grows upwards. */
  REF_FIRST =	REF_BIAS+1,
  REF_DROP =	0xffff
};

/* Note: IRMlit operands must be < REF_BIAS, too!
** This allows for fast and uniform manipulation of all operands
** without looking up the operand mode in lj_ir_mode:
** - CSE calculates the maximum reference of two operands.
**   This must work with mixed reference/literal operands, too.
** - DCE marking only checks for operand >= REF_BIAS.
** - LOOP needs to substitute reference operands.
**   Constant references and literals must not be modified.
*/

#define IRREF2(lo, hi)		((IRRef2)(lo) | ((IRRef2)(hi) << 16))

#define irref_isk(ref)		((ref) < REF_BIAS)

/* Tagged IR references (32 bit).
**
** +-------+-------+---------------+
** |  irt  | flags |      ref      |
** +-------+-------+---------------+
**
** The tag holds a copy of the IRType and speeds up IR type checks.
*/
typedef uint32_t TRef;

#define TREF_REFMASK		0x0000ffff
#define TREF_FRAME		0x00010000
#define TREF_CONT		0x00020000

#define TREF(ref, t)		((TRef)((ref) + ((t)<<24)))

#define tref_ref(tr)		((IRRef1)(tr))
#define tref_t(tr)		((IRType)((tr)>>24))
#define tref_type(tr)		((IRType)(((tr)>>24) & IRT_TYPE))
#define tref_typerange(tr, first, last) \
  ((((tr)>>24) & IRT_TYPE) - (TRef)(first) <= (TRef)(last-first))

#define tref_istype(tr, t)	(((tr) & (IRT_TYPE<<24)) == ((t)<<24))
#define tref_isnil(tr)		(tref_istype((tr), IRT_NIL))
#define tref_isfalse(tr)	(tref_istype((tr), IRT_FALSE))
#define tref_istrue(tr)		(tref_istype((tr), IRT_TRUE))
#define tref_islightud(tr)	(tref_istype((tr), IRT_LIGHTUD))
#define tref_isstr(tr)		(tref_istype((tr), IRT_STR))
#define tref_isfunc(tr)		(tref_istype((tr), IRT_FUNC))
#define tref_iscdata(tr)	(tref_istype((tr), IRT_CDATA))
#define tref_istab(tr)		(tref_istype((tr), IRT_TAB))
#define tref_isudata(tr)	(tref_istype((tr), IRT_UDATA))
#define tref_isnum(tr)		(tref_istype((tr), IRT_NUM))
#define tref_isint(tr)		(tref_istype((tr), IRT_INT))

#define tref_isbool(tr)		(tref_typerange((tr), IRT_FALSE, IRT_TRUE))
#define tref_ispri(tr)		(tref_typerange((tr), IRT_NIL, IRT_TRUE))
#define tref_istruecond(tr)	(!tref_typerange((tr), IRT_NIL, IRT_FALSE))
#define tref_isinteger(tr)	(tref_typerange((tr), IRT_I8, IRT_INT))
#define tref_isnumber(tr)	(tref_typerange((tr), IRT_NUM, IRT_INT))
#define tref_isnumber_str(tr)	(tref_isnumber((tr)) || tref_isstr((tr)))
#define tref_isgcv(tr)		(tref_typerange((tr), IRT_STR, IRT_UDATA))

#define tref_isk(tr)		(irref_isk(tref_ref((tr))))
#define tref_isk2(tr1, tr2)	(irref_isk(tref_ref((tr1) | (tr2))))

#define TREF_PRI(t)		(TREF(REF_NIL-(t), (t)))
#define TREF_NIL		(TREF_PRI(IRT_NIL))
#define TREF_FALSE		(TREF_PRI(IRT_FALSE))
#define TREF_TRUE		(TREF_PRI(IRT_TRUE))

/* -- IR format ----------------------------------------------------------- */

/* IR instruction format (64 bit).
**
**    16      16     8   8   8   8
** +-------+-------+---+---+---+---+
** |  op1  |  op2  | t | o | r | s |
** +-------+-------+---+---+---+---+
** |  op12/i/gco32 |   ot  | prev  | (alternative fields in union)
** +-------+-------+---+---+---+---+
** |  TValue/gco64                 | (2nd IR slot for 64 bit constants)
** +---------------+-------+-------+
**        32           16      16
**
** prev is only valid prior to register allocation and then reused for r + s.
*/

typedef union IRIns {
  struct {
    LJ_ENDIAN_LOHI(
      IRRef1 op1;	/* IR operand 1. */
    , IRRef1 op2;	/* IR operand 2. */
    )
    IROpT ot;		/* IR opcode and type (overlaps t and o). */
    IRRef1 prev;	/* Previous ins in same chain (overlaps r and s). */
  };
  struct {
    IRRef2 op12;	/* IR operand 1 and 2 (overlaps op1 and op2). */
    LJ_ENDIAN_LOHI(
      IRType1 t;	/* IR type. */
    , IROp1 o;		/* IR opcode. */
    )
    LJ_ENDIAN_LOHI(
      uint8_t r;	/* Register allocation (overlaps prev). */
    , uint8_t s;	/* Spill slot allocation (overlaps prev). */
    )
  };
  int32_t i;		/* 32 bit signed integer literal (overlaps op12). */
  GCRef gcr;		/* GCobj constant (overlaps op12 or entire slot). */
  MRef ptr;		/* Pointer constant (overlaps op12 or entire slot). */
  TValue tv;		/* TValue constant (overlaps entire slot). */
} IRIns;

<<<<<<< HEAD
/* TODO_GC64: major changes required. */
#define ir_kgc(ir)	check_exp((ir)->o == IR_KGC, gcref((ir)->gcr))
=======
#define ir_kgc(ir)	check_exp((ir)->o == IR_KGC, gcref((ir)[LJ_GC64].gcr))
>>>>>>> cf80edbb
#define ir_kstr(ir)	(gco2str(ir_kgc((ir))))
#define ir_ktab(ir)	(gco2tab(ir_kgc((ir))))
#define ir_kfunc(ir)	(gco2func(ir_kgc((ir))))
#define ir_kcdata(ir)	(gco2cd(ir_kgc((ir))))
#define ir_knum(ir)	check_exp((ir)->o == IR_KNUM, &(ir)[1].tv)
#define ir_kint64(ir)	check_exp((ir)->o == IR_KINT64, &(ir)[1].tv)
#define ir_k64(ir) \
  check_exp((ir)->o == IR_KNUM || (ir)->o == IR_KINT64 || \
	    (LJ_GC64 && \
	     ((ir)->o == IR_KGC || \
	      (ir)->o == IR_KPTR || (ir)->o == IR_KKPTR)), \
	    &(ir)[1].tv)
#define ir_kptr(ir) \
  check_exp((ir)->o == IR_KPTR || (ir)->o == IR_KKPTR, \
    mref((ir)[LJ_GC64].ptr, void))

/* A store or any other op with a non-weak guard has a side-effect. */
static LJ_AINLINE int ir_sideeff(IRIns *ir)
{
  return (((ir->t.irt | ~IRT_GUARD) & lj_ir_mode[ir->o]) >= IRM_S);
}

LJ_STATIC_ASSERT((int)IRT_GUARD == (int)IRM_W);

#endif<|MERGE_RESOLUTION|>--- conflicted
+++ resolved
@@ -325,7 +325,6 @@
   IRT_IGC = LJ_GC64 ? IRT_I64 : IRT_INT,
   IRT_INTP = LJ_64 ? IRT_I64 : IRT_INT,
   IRT_UINTP = LJ_64 ? IRT_U64 : IRT_U32,
-  /* TODO_GC64: major changes required for all uses of IRT_P32. */
 
   /* Additional flags. */
   IRT_MARK = 0x20,	/* Marker for misc. purposes. */
@@ -561,12 +560,7 @@
   TValue tv;		/* TValue constant (overlaps entire slot). */
 } IRIns;
 
-<<<<<<< HEAD
-/* TODO_GC64: major changes required. */
-#define ir_kgc(ir)	check_exp((ir)->o == IR_KGC, gcref((ir)->gcr))
-=======
 #define ir_kgc(ir)	check_exp((ir)->o == IR_KGC, gcref((ir)[LJ_GC64].gcr))
->>>>>>> cf80edbb
 #define ir_kstr(ir)	(gco2str(ir_kgc((ir))))
 #define ir_ktab(ir)	(gco2tab(ir_kgc((ir))))
 #define ir_kfunc(ir)	(gco2func(ir_kgc((ir))))

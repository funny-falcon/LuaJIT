--- conflicted
+++ resolved
@@ -210,87 +210,8 @@
   return TREF(ref, IRT_INT);
 }
 
-<<<<<<< HEAD
-/* The MRef inside the KNUM/KINT64 IR instructions holds the address of the
-** 64 bit constant. The constants themselves are stored in a chained array
-** and shared across traces.
-**
-** Rationale for choosing this data structure:
-** - The address of the constants is embedded in the generated machine code
-**   and must never move. A resizable array or hash table wouldn't work.
-** - Most apps need very few non-32 bit integer constants (less than a dozen).
-** - Linear search is hard to beat in terms of speed and low complexity.
-*/
-typedef struct K64Array {
-  MRef next;			/* Pointer to next list. */
-  MSize numk;			/* Number of used elements in this array. */
-  TValue k[LJ_MIN_K64SZ];	/* Array of constants. */
-} K64Array;
-
-/* Free all chained arrays. */
-void lj_ir_k64_freeall(jit_State *J)
-{
-  K64Array *k;
-  for (k = mref(J->k64, K64Array); k; ) {
-    K64Array *next = mref(k->next, K64Array);
-    lj_mem_free(J2G(J), k, sizeof(K64Array));
-    k = next;
-  }
-  setmref(J->k64, NULL);
-}
-
-/* Get new 64 bit constant slot. */
-static TValue *ir_k64_add(jit_State *J, K64Array *kp, uint64_t u64)
-{
-  TValue *ntv;
-  if (!(kp && kp->numk < LJ_MIN_K64SZ)) {  /* Allocate a new array. */
-    K64Array *kn = lj_mem_newt(J->L, sizeof(K64Array), K64Array);
-    setmref(kn->next, NULL);
-    kn->numk = 0;
-    if (kp)
-      setmref(kp->next, kn);  /* Chain to the end of the list. */
-    else
-      setmref(J->k64, kn);  /* Link first array. */
-    kp = kn;
-  }
-  ntv = &kp->k[kp->numk++];  /* Add to current array. */
-  ntv->u64 = u64;
-  return ntv;
-}
-
-/* Find 64 bit constant in chained array or add it. */
-cTValue *lj_ir_k64_find(jit_State *J, uint64_t u64)
-{
-  K64Array *k, *kp = NULL;
-  MSize idx;
-  /* Search for the constant in the whole chain of arrays. */
-  for (k = mref(J->k64, K64Array); k; k = mref(k->next, K64Array)) {
-    kp = k;  /* Remember previous element in list. */
-    for (idx = 0; idx < k->numk; idx++) {  /* Search one array. */
-      TValue *tv = &k->k[idx];
-      if (tv->u64 == u64)  /* Needed for +-0/NaN/absmask. */
-	return tv;
-    }
-  }
-  /* Otherwise add a new constant. */
-  return ir_k64_add(J, kp, u64);
-}
-
-TValue *lj_ir_k64_reserve(jit_State *J)
-{
-  K64Array *k, *kp = NULL;
-  lj_ir_k64_find(J, 0);  /* Intern dummy 0 to protect the reserved slot. */
-  /* Find last K64Array, if any. */
-  for (k = mref(J->k64, K64Array); k; k = mref(k->next, K64Array)) kp = k;
-  return ir_k64_add(J, kp, 0);  /* Set to 0. Final value is set later. */
-}
-
-/* Intern 64 bit constant, given by its address. */
-TRef lj_ir_k64(jit_State *J, IROp op, cTValue *tv)
-=======
 /* Intern 64 bit constant, given by its 64 bit pattern. */
 TRef lj_ir_k64(jit_State *J, IROp op, uint64_t u64)
->>>>>>> cf80edbb
 {
   IRIns *ir, *cir = J->cur.ir;
   IRRef ref;
@@ -300,12 +221,7 @@
       goto found;
   ref = ir_nextk64(J);
   ir = IR(ref);
-<<<<<<< HEAD
-  lua_assert(checkptrGC(tv));
-  setmref(ir->ptr, tv);
-=======
   ir[1].tv.u64 = u64;
->>>>>>> cf80edbb
   ir->t.irt = t;
   ir->o = op;
   ir->op12 = 0;
@@ -359,7 +275,6 @@
 {
   IRIns *ir, *cir = J->cur.ir;
   IRRef ref;
-  lua_assert(!LJ_GC64);  /* TODO_GC64: major changes required. */
   lua_assert(!isdead(J2G(J), o));
   for (ref = J->chain[IR_KGC]; ref; ref = cir[ref].prev)
     if (ir_kgc(&cir[ref]) == o)

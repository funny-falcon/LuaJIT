/*
** C declaration parser.
** Copyright (C) 2005-2016 Mike Pall. See Copyright Notice in luajit.h
*/

#include "lj_obj.h"

#if LJ_HASFFI

#include "lj_gc.h"
#include "lj_err.h"
#include "lj_buf.h"
#include "lj_ctype.h"
#include "lj_cparse.h"
#include "lj_frame.h"
#include "lj_vm.h"
#include "lj_char.h"
#include "lj_strscan.h"
#include "lj_strfmt.h"

/*
** Important note: this is NOT a validating C parser! This is a minimal
** C declaration parser, solely for use by the LuaJIT FFI.
**
** It ought to return correct results for properly formed C declarations,
** but it may accept some invalid declarations, too (and return nonsense).
** Also, it shows rather generic error messages to avoid unnecessary bloat.
** If in doubt, please check the input against your favorite C compiler.
*/

/* -- C lexer ------------------------------------------------------------- */

/* C lexer token names. */
static const char *const ctoknames[] = {
#define CTOKSTR(name, str)	str,
CTOKDEF(CTOKSTR)
#undef CTOKSTR
  NULL
};

/* Forward declaration. */
LJ_NORET static void cp_err(CPState *cp, ErrMsg em);

static const char *cp_tok2str(CPState *cp, CPToken tok)
{
  lua_assert(tok < CTOK_FIRSTDECL);
  if (tok > CTOK_OFS)
    return ctoknames[tok-CTOK_OFS-1];
  else if (!lj_char_iscntrl(tok))
    return lj_strfmt_pushf(cp->L, "%c", tok);
  else
    return lj_strfmt_pushf(cp->L, "char(%d)", tok);
}

/* End-of-line? */
static LJ_AINLINE int cp_iseol(CPChar c)
{
  return (c == '\n' || c == '\r');
}

/* Peek next raw character. */
static LJ_AINLINE CPChar cp_rawpeek(CPState *cp)
{
  return (CPChar)(uint8_t)(*cp->p);
}

static LJ_NOINLINE CPChar cp_get_bs(CPState *cp);

/* Get next character. */
static LJ_AINLINE CPChar cp_get(CPState *cp)
{
  cp->c = (CPChar)(uint8_t)(*cp->p++);
  if (LJ_LIKELY(cp->c != '\\')) return cp->c;
  return cp_get_bs(cp);
}

/* Transparently skip backslash-escaped line breaks. */
static LJ_NOINLINE CPChar cp_get_bs(CPState *cp)
{
  CPChar c2, c = cp_rawpeek(cp);
  if (!cp_iseol(c)) return cp->c;
  cp->p++;
  c2 = cp_rawpeek(cp);
  if (cp_iseol(c2) && c2 != c) cp->p++;
  cp->linenumber++;
  return cp_get(cp);
}

/* Save character in buffer. */
static LJ_AINLINE void cp_save(CPState *cp, CPChar c)
{
  lj_buf_putb(&cp->sb, c);
}

/* Skip line break. Handles "\n", "\r", "\r\n" or "\n\r". */
static void cp_newline(CPState *cp)
{
  CPChar c = cp_rawpeek(cp);
  if (cp_iseol(c) && c != cp->c) cp->p++;
  cp->linenumber++;
}

LJ_NORET static void cp_errmsg(CPState *cp, CPToken tok, ErrMsg em, ...)
{
  const char *msg, *tokstr;
  lua_State *L;
  va_list argp;
  if (tok == 0) {
    tokstr = NULL;
  } else if (tok == CTOK_IDENT || tok == CTOK_INTEGER || tok == CTOK_STRING ||
	     tok >= CTOK_FIRSTDECL) {
    if (sbufP(&cp->sb) == sbufB(&cp->sb)) cp_save(cp, '$');
    cp_save(cp, '\0');
    tokstr = sbufB(&cp->sb);
  } else {
    tokstr = cp_tok2str(cp, tok);
  }
  L = cp->L;
  va_start(argp, em);
  msg = lj_strfmt_pushvf(L, err2msg(em), argp);
  va_end(argp);
  if (tokstr)
    msg = lj_strfmt_pushf(L, err2msg(LJ_ERR_XNEAR), msg, tokstr);
  if (cp->linenumber > 1)
    msg = lj_strfmt_pushf(L, "%s at line %d", msg, cp->linenumber);
  lj_err_callermsg(L, msg);
}

LJ_NORET LJ_NOINLINE static void cp_err_token(CPState *cp, CPToken tok)
{
  cp_errmsg(cp, cp->tok, LJ_ERR_XTOKEN, cp_tok2str(cp, tok));
}

LJ_NORET LJ_NOINLINE static void cp_err_badidx(CPState *cp, CType *ct)
{
  GCstr *s = lj_ctype_repr(cp->cts->L, ctype_typeid(cp->cts, ct), NULL);
  cp_errmsg(cp, 0, LJ_ERR_FFI_BADIDX, strdata(s));
}

LJ_NORET LJ_NOINLINE static void cp_err(CPState *cp, ErrMsg em)
{
  cp_errmsg(cp, 0, em);
}

/* -- Main lexical scanner ------------------------------------------------ */

/* Parse number literal. Only handles int32_t/uint32_t right now. */
static CPToken cp_number(CPState *cp)
{
  StrScanFmt fmt;
  TValue o;
  do { cp_save(cp, cp->c); } while (lj_char_isident(cp_get(cp)));
  cp_save(cp, '\0');
  fmt = lj_strscan_scan((const uint8_t *)sbufB(&cp->sb), &o, STRSCAN_OPT_C);
  if (fmt == STRSCAN_INT) cp->val.id = CTID_INT32;
  else if (fmt == STRSCAN_U32) cp->val.id = CTID_UINT32;
  else if (!(cp->mode & CPARSE_MODE_SKIP))
    cp_errmsg(cp, CTOK_INTEGER, LJ_ERR_XNUMBER);
  cp->val.u32 = (uint32_t)o.i;
  return CTOK_INTEGER;
}

/* Parse identifier or keyword. */
static CPToken cp_ident(CPState *cp)
{
  do { cp_save(cp, cp->c); } while (lj_char_isident(cp_get(cp)));
  cp->str = lj_buf_str(cp->L, &cp->sb);
  cp->val.id = lj_ctype_getname(cp->cts, &cp->ct, cp->str, cp->tmask);
  if (ctype_type(cp->ct->info) == CT_KW)
    return ctype_cid(cp->ct->info);
  return CTOK_IDENT;
}

/* Parse parameter. */
static CPToken cp_param(CPState *cp)
{
  CPChar c = cp_get(cp);
  TValue *o = cp->param;
  if (lj_char_isident(c) || c == '$')  /* Reserve $xyz for future extensions. */
    cp_errmsg(cp, c, LJ_ERR_XSYNTAX);
  if (!o || o >= cp->L->top)
    cp_err(cp, LJ_ERR_FFI_NUMPARAM);
  cp->param = o+1;
  if (tvisstr(o)) {
    cp->str = strV(o);
    cp->val.id = 0;
    cp->ct = &cp->cts->tab[0];
    return CTOK_IDENT;
  } else if (tvisnumber(o)) {
    cp->val.i32 = numberVint(o);
    cp->val.id = CTID_INT32;
    return CTOK_INTEGER;
  } else {
    GCcdata *cd;
    if (!tviscdata(o))
      lj_err_argtype(cp->L, (int)(o-cp->L->base)+1, "type parameter");
    cd = cdataV(o);
    if (cd->ctypeid == CTID_CTYPEID)
      cp->val.id = *(CTypeID *)cdataptr(cd);
    else
      cp->val.id = cd->ctypeid;
    return '$';
  }
}

/* Parse string or character constant. */
static CPToken cp_string(CPState *cp)
{
  CPChar delim = cp->c;
  cp_get(cp);
  while (cp->c != delim) {
    CPChar c = cp->c;
    if (c == '\0') cp_errmsg(cp, CTOK_EOF, LJ_ERR_XSTR);
    if (c == '\\') {
      c = cp_get(cp);
      switch (c) {
      case '\0': cp_errmsg(cp, CTOK_EOF, LJ_ERR_XSTR); break;
      case 'a': c = '\a'; break;
      case 'b': c = '\b'; break;
      case 'f': c = '\f'; break;
      case 'n': c = '\n'; break;
      case 'r': c = '\r'; break;
      case 't': c = '\t'; break;
      case 'v': c = '\v'; break;
      case 'e': c = 27; break;
      case 'x':
	c = 0;
	while (lj_char_isxdigit(cp_get(cp)))
	  c = (c<<4) + (lj_char_isdigit(cp->c) ? cp->c-'0' : (cp->c&15)+9);
	cp_save(cp, (c & 0xff));
	continue;
      default:
	if (lj_char_isdigit(c)) {
	  c -= '0';
	  if (lj_char_isdigit(cp_get(cp))) {
	    c = c*8 + (cp->c - '0');
	    if (lj_char_isdigit(cp_get(cp))) {
	      c = c*8 + (cp->c - '0');
	      cp_get(cp);
	    }
	  }
	  cp_save(cp, (c & 0xff));
	  continue;
	}
	break;
      }
    }
    cp_save(cp, c);
    cp_get(cp);
  }
  cp_get(cp);
  if (delim == '"') {
    cp->str = lj_buf_str(cp->L, &cp->sb);
    return CTOK_STRING;
  } else {
    if (sbuflen(&cp->sb) != 1) cp_err_token(cp, '\'');
    cp->val.i32 = (int32_t)(char)*sbufB(&cp->sb);
    cp->val.id = CTID_INT32;
    return CTOK_INTEGER;
  }
}

/* Skip C comment. */
static void cp_comment_c(CPState *cp)
{
  do {
    if (cp_get(cp) == '*') {
      do {
	if (cp_get(cp) == '/') { cp_get(cp); return; }
      } while (cp->c == '*');
    }
    if (cp_iseol(cp->c)) cp_newline(cp);
  } while (cp->c != '\0');
}

/* Skip C++ comment. */
static void cp_comment_cpp(CPState *cp)
{
  while (!cp_iseol(cp_get(cp)) && cp->c != '\0')
    ;
}

/* Lexical scanner for C. Only a minimal subset is implemented. */
static CPToken cp_next_(CPState *cp)
{
  lj_buf_reset(&cp->sb);
  for (;;) {
    if (lj_char_isident(cp->c))
      return lj_char_isdigit(cp->c) ? cp_number(cp) : cp_ident(cp);
    switch (cp->c) {
    case '\n': case '\r': cp_newline(cp);  /* fallthrough. */
    case ' ': case '\t': case '\v': case '\f': cp_get(cp); break;
    case '"': case '\'': return cp_string(cp);
    case '/':
      if (cp_get(cp) == '*') cp_comment_c(cp);
      else if (cp->c == '/') cp_comment_cpp(cp);
      else return '/';
      break;
    case '|':
      if (cp_get(cp) != '|') return '|';
<<<<<<< HEAD
      cp_get(cp);
      return CTOK_OROR;
    case '&':
      if (cp_get(cp) != '&') return '&';
      cp_get(cp);
      return CTOK_ANDAND;
    case '=':
      if (cp_get(cp) != '=') return '=';
      cp_get(cp);
      return CTOK_EQ;
    case '!':
      if (cp_get(cp) != '=') return '!';
      cp_get(cp);
      return CTOK_NE;
=======
      cp_get(cp); return CTOK_OROR;
    case '&':
      if (cp_get(cp) != '&') return '&';
      cp_get(cp); return CTOK_ANDAND;
    case '=':
      if (cp_get(cp) != '=') return '=';
      cp_get(cp); return CTOK_EQ;
    case '!':
      if (cp_get(cp) != '=') return '!';
      cp_get(cp); return CTOK_NE;
>>>>>>> 32063075
    case '<':
      if (cp_get(cp) == '=') { cp_get(cp); return CTOK_LE; }
      else if (cp->c == '<') { cp_get(cp); return CTOK_SHL; }
      return '<';
    case '>':
      if (cp_get(cp) == '=') { cp_get(cp); return CTOK_GE; }
      else if (cp->c == '>') { cp_get(cp); return CTOK_SHR; }
      return '>';
    case '-':
      if (cp_get(cp) != '>') return '-';
<<<<<<< HEAD
      cp_get(cp);
      return CTOK_DEREF;
=======
      cp_get(cp); return CTOK_DEREF;
>>>>>>> 32063075
    case '$':
      return cp_param(cp);
    case '\0': return CTOK_EOF;
    default: { CPToken c = cp->c; cp_get(cp); return c; }
    }
  }
}

static LJ_NOINLINE CPToken cp_next(CPState *cp)
{
  return (cp->tok = cp_next_(cp));
}

/* -- C parser ------------------------------------------------------------ */

/* Namespaces for resolving identifiers. */
#define CPNS_DEFAULT \
  ((1u<<CT_KW)|(1u<<CT_TYPEDEF)|(1u<<CT_FUNC)|(1u<<CT_EXTERN)|(1u<<CT_CONSTVAL))
#define CPNS_STRUCT	((1u<<CT_KW)|(1u<<CT_STRUCT)|(1u<<CT_ENUM))

typedef CTypeID CPDeclIdx;	/* Index into declaration stack. */
typedef uint32_t CPscl;		/* Storage class flags. */

/* Type declaration context. */
typedef struct CPDecl {
  CPDeclIdx top;	/* Top of declaration stack. */
  CPDeclIdx pos;	/* Insertion position in declaration chain. */
  CPDeclIdx specpos;	/* Saved position for declaration specifier. */
  uint32_t mode;	/* Declarator mode. */
  CPState *cp;		/* C parser state. */
  GCstr *name;		/* Name of declared identifier (if direct). */
  GCstr *redir;		/* Redirected symbol name. */
  CTypeID nameid;	/* Existing typedef for declared identifier. */
  CTInfo attr;		/* Attributes. */
  CTInfo fattr;		/* Function attributes. */
  CTInfo specattr;	/* Saved attributes. */
  CTInfo specfattr;	/* Saved function attributes. */
  CTSize bits;		/* Field size in bits (if any). */
  CType stack[CPARSE_MAX_DECLSTACK];  /* Type declaration stack. */
} CPDecl;

/* Forward declarations. */
static CPscl cp_decl_spec(CPState *cp, CPDecl *decl, CPscl scl);
static void cp_declarator(CPState *cp, CPDecl *decl);
static CTypeID cp_decl_abstract(CPState *cp);

/* Initialize C parser state. Caller must set up: L, p, srcname, mode. */
static void cp_init(CPState *cp)
{
  cp->linenumber = 1;
  cp->depth = 0;
  cp->curpack = 0;
  cp->packstack[0] = 255;
  lj_buf_init(cp->L, &cp->sb);
  lua_assert(cp->p != NULL);
  cp_get(cp);  /* Read-ahead first char. */
  cp->tok = 0;
  cp->tmask = CPNS_DEFAULT;
  cp_next(cp);  /* Read-ahead first token. */
}

/* Cleanup C parser state. */
static void cp_cleanup(CPState *cp)
{
  global_State *g = G(cp->L);
  lj_buf_free(g, &cp->sb);
}

/* Check and consume optional token. */
static int cp_opt(CPState *cp, CPToken tok)
{
  if (cp->tok == tok) { cp_next(cp); return 1; }
  return 0;
}

/* Check and consume token. */
static void cp_check(CPState *cp, CPToken tok)
{
  if (cp->tok != tok) cp_err_token(cp, tok);
  cp_next(cp);
}

/* Check if the next token may start a type declaration. */
static int cp_istypedecl(CPState *cp)
{
  if (cp->tok >= CTOK_FIRSTDECL && cp->tok <= CTOK_LASTDECL) return 1;
  if (cp->tok == CTOK_IDENT && ctype_istypedef(cp->ct->info)) return 1;
  if (cp->tok == '$') return 1;
  return 0;
}

/* -- Constant expression evaluator --------------------------------------- */

/* Forward declarations. */
static void cp_expr_unary(CPState *cp, CPValue *k);
static void cp_expr_sub(CPState *cp, CPValue *k, int pri);

/* Please note that type handling is very weak here. Most ops simply
** assume integer operands. Accessors are only needed to compute types and
** return synthetic values. The only purpose of the expression evaluator
** is to compute the values of constant expressions one would typically
** find in C header files. And again: this is NOT a validating C parser!
*/

/* Parse comma separated expression and return last result. */
static void cp_expr_comma(CPState *cp, CPValue *k)
{
  do { cp_expr_sub(cp, k, 0); } while (cp_opt(cp, ','));
}

/* Parse sizeof/alignof operator. */
static void cp_expr_sizeof(CPState *cp, CPValue *k, int wantsz)
{
  CTSize sz;
  CTInfo info;
  if (cp_opt(cp, '(')) {
    if (cp_istypedecl(cp))
      k->id = cp_decl_abstract(cp);
    else
      cp_expr_comma(cp, k);
    cp_check(cp, ')');
  } else {
    cp_expr_unary(cp, k);
  }
  info = lj_ctype_info(cp->cts, k->id, &sz);
  if (wantsz) {
    if (sz != CTSIZE_INVALID)
      k->u32 = sz;
    else if (k->id != CTID_A_CCHAR)  /* Special case for sizeof("string"). */
      cp_err(cp, LJ_ERR_FFI_INVSIZE);
  } else {
    k->u32 = 1u << ctype_align(info);
  }
  k->id = CTID_UINT32;  /* Really size_t. */
}

/* Parse prefix operators. */
static void cp_expr_prefix(CPState *cp, CPValue *k)
{
  if (cp->tok == CTOK_INTEGER) {
    *k = cp->val; cp_next(cp);
  } else if (cp_opt(cp, '+')) {
    cp_expr_unary(cp, k);  /* Nothing to do (well, integer promotion). */
  } else if (cp_opt(cp, '-')) {
    cp_expr_unary(cp, k); k->i32 = -k->i32;
  } else if (cp_opt(cp, '~')) {
    cp_expr_unary(cp, k); k->i32 = ~k->i32;
  } else if (cp_opt(cp, '!')) {
    cp_expr_unary(cp, k); k->i32 = !k->i32; k->id = CTID_INT32;
  } else if (cp_opt(cp, '(')) {
    if (cp_istypedecl(cp)) {  /* Cast operator. */
      CTypeID id = cp_decl_abstract(cp);
      cp_check(cp, ')');
      cp_expr_unary(cp, k);
      k->id = id;  /* No conversion performed. */
    } else {  /* Sub-expression. */
      cp_expr_comma(cp, k);
      cp_check(cp, ')');
    }
  } else if (cp_opt(cp, '*')) {  /* Indirection. */
    CType *ct;
    cp_expr_unary(cp, k);
    ct = lj_ctype_rawref(cp->cts, k->id);
    if (!ctype_ispointer(ct->info))
      cp_err_badidx(cp, ct);
    k->u32 = 0; k->id = ctype_cid(ct->info);
  } else if (cp_opt(cp, '&')) {  /* Address operator. */
    cp_expr_unary(cp, k);
    k->id = lj_ctype_intern(cp->cts, CTINFO(CT_PTR, CTALIGN_PTR+k->id),
			    CTSIZE_PTR);
  } else if (cp_opt(cp, CTOK_SIZEOF)) {
    cp_expr_sizeof(cp, k, 1);
  } else if (cp_opt(cp, CTOK_ALIGNOF)) {
    cp_expr_sizeof(cp, k, 0);
  } else if (cp->tok == CTOK_IDENT) {
    if (ctype_type(cp->ct->info) == CT_CONSTVAL) {
      k->u32 = cp->ct->size; k->id = ctype_cid(cp->ct->info);
    } else if (ctype_type(cp->ct->info) == CT_EXTERN) {
      k->u32 = cp->val.id; k->id = ctype_cid(cp->ct->info);
    } else if (ctype_type(cp->ct->info) == CT_FUNC) {
      k->u32 = cp->val.id; k->id = cp->val.id;
    } else {
      goto err_expr;
    }
    cp_next(cp);
  } else if (cp->tok == CTOK_STRING) {
    CTSize sz = cp->str->len;
    while (cp_next(cp) == CTOK_STRING)
      sz += cp->str->len;
    k->u32 = sz + 1;
    k->id = CTID_A_CCHAR;
  } else {
  err_expr:
    cp_errmsg(cp, cp->tok, LJ_ERR_XSYMBOL);
  }
}

/* Parse postfix operators. */
static void cp_expr_postfix(CPState *cp, CPValue *k)
{
  for (;;) {
    CType *ct;
    if (cp_opt(cp, '[')) {  /* Array/pointer index. */
      CPValue k2;
      cp_expr_comma(cp, &k2);
      ct = lj_ctype_rawref(cp->cts, k->id);
      if (!ctype_ispointer(ct->info)) {
	ct = lj_ctype_rawref(cp->cts, k2.id);
	if (!ctype_ispointer(ct->info))
	  cp_err_badidx(cp, ct);
      }
      cp_check(cp, ']');
      k->u32 = 0;
    } else if (cp->tok == '.' || cp->tok == CTOK_DEREF) {  /* Struct deref. */
      CTSize ofs;
      CType *fct;
      ct = lj_ctype_rawref(cp->cts, k->id);
      if (cp->tok == CTOK_DEREF) {
	if (!ctype_ispointer(ct->info))
	  cp_err_badidx(cp, ct);
	ct = lj_ctype_rawref(cp->cts, ctype_cid(ct->info));
      }
      cp_next(cp);
      if (cp->tok != CTOK_IDENT) cp_err_token(cp, CTOK_IDENT);
      if (!ctype_isstruct(ct->info) || ct->size == CTSIZE_INVALID ||
	  !(fct = lj_ctype_getfield(cp->cts, ct, cp->str, &ofs)) ||
	  ctype_isbitfield(fct->info)) {
	GCstr *s = lj_ctype_repr(cp->cts->L, ctype_typeid(cp->cts, ct), NULL);
	cp_errmsg(cp, 0, LJ_ERR_FFI_BADMEMBER, strdata(s), strdata(cp->str));
      }
      ct = fct;
      k->u32 = ctype_isconstval(ct->info) ? ct->size : 0;
      cp_next(cp);
    } else {
      return;
    }
    k->id = ctype_cid(ct->info);
  }
}

/* Parse infix operators. */
static void cp_expr_infix(CPState *cp, CPValue *k, int pri)
{
  CPValue k2;
  k2.u32 = 0; k2.id = 0;  /* Silence the compiler. */
  for (;;) {
    switch (pri) {
    case 0:
      if (cp_opt(cp, '?')) {
	CPValue k3;
	cp_expr_comma(cp, &k2);  /* Right-associative. */
	cp_check(cp, ':');
	cp_expr_sub(cp, &k3, 0);
	k->u32 = k->u32 ? k2.u32 : k3.u32;
	k->id = k2.id > k3.id ? k2.id : k3.id;
	continue;
      }
    case 1:
      if (cp_opt(cp, CTOK_OROR)) {
	cp_expr_sub(cp, &k2, 2); k->i32 = k->u32 || k2.u32; k->id = CTID_INT32;
	continue;
      }
    case 2:
      if (cp_opt(cp, CTOK_ANDAND)) {
	cp_expr_sub(cp, &k2, 3); k->i32 = k->u32 && k2.u32; k->id = CTID_INT32;
	continue;
      }
    case 3:
      if (cp_opt(cp, '|')) {
	cp_expr_sub(cp, &k2, 4); k->u32 = k->u32 | k2.u32; goto arith_result;
      }
    case 4:
      if (cp_opt(cp, '^')) {
	cp_expr_sub(cp, &k2, 5); k->u32 = k->u32 ^ k2.u32; goto arith_result;
      }
    case 5:
      if (cp_opt(cp, '&')) {
	cp_expr_sub(cp, &k2, 6); k->u32 = k->u32 & k2.u32; goto arith_result;
      }
    case 6:
      if (cp_opt(cp, CTOK_EQ)) {
	cp_expr_sub(cp, &k2, 7); k->i32 = k->u32 == k2.u32; k->id = CTID_INT32;
	continue;
      } else if (cp_opt(cp, CTOK_NE)) {
	cp_expr_sub(cp, &k2, 7); k->i32 = k->u32 != k2.u32; k->id = CTID_INT32;
	continue;
      }
    case 7:
      if (cp_opt(cp, '<')) {
	cp_expr_sub(cp, &k2, 8);
	if (k->id == CTID_INT32 && k2.id == CTID_INT32)
	  k->i32 = k->i32 < k2.i32;
	else
	  k->i32 = k->u32 < k2.u32;
	k->id = CTID_INT32;
	continue;
      } else if (cp_opt(cp, '>')) {
	cp_expr_sub(cp, &k2, 8);
	if (k->id == CTID_INT32 && k2.id == CTID_INT32)
	  k->i32 = k->i32 > k2.i32;
	else
	  k->i32 = k->u32 > k2.u32;
	k->id = CTID_INT32;
	continue;
      } else if (cp_opt(cp, CTOK_LE)) {
	cp_expr_sub(cp, &k2, 8);
	if (k->id == CTID_INT32 && k2.id == CTID_INT32)
	  k->i32 = k->i32 <= k2.i32;
	else
	  k->i32 = k->u32 <= k2.u32;
	k->id = CTID_INT32;
	continue;
      } else if (cp_opt(cp, CTOK_GE)) {
	cp_expr_sub(cp, &k2, 8);
	if (k->id == CTID_INT32 && k2.id == CTID_INT32)
	  k->i32 = k->i32 >= k2.i32;
	else
	  k->i32 = k->u32 >= k2.u32;
	k->id = CTID_INT32;
	continue;
      }
    case 8:
      if (cp_opt(cp, CTOK_SHL)) {
	cp_expr_sub(cp, &k2, 9); k->u32 = k->u32 << k2.u32;
	continue;
      } else if (cp_opt(cp, CTOK_SHR)) {
	cp_expr_sub(cp, &k2, 9);
	if (k->id == CTID_INT32)
	  k->i32 = k->i32 >> k2.i32;
	else
	  k->u32 = k->u32 >> k2.u32;
	continue;
      }
    case 9:
      if (cp_opt(cp, '+')) {
	cp_expr_sub(cp, &k2, 10); k->u32 = k->u32 + k2.u32;
      arith_result:
	if (k2.id > k->id) k->id = k2.id;  /* Trivial promotion to unsigned. */
	continue;
      } else if (cp_opt(cp, '-')) {
	cp_expr_sub(cp, &k2, 10); k->u32 = k->u32 - k2.u32; goto arith_result;
      }
    case 10:
      if (cp_opt(cp, '*')) {
	cp_expr_unary(cp, &k2); k->u32 = k->u32 * k2.u32; goto arith_result;
      } else if (cp_opt(cp, '/')) {
	cp_expr_unary(cp, &k2);
	if (k2.id > k->id) k->id = k2.id;  /* Trivial promotion to unsigned. */
	if (k2.u32 == 0 ||
	    (k->id == CTID_INT32 && k->u32 == 0x80000000u && k2.i32 == -1))
	  cp_err(cp, LJ_ERR_BADVAL);
	if (k->id == CTID_INT32)
	  k->i32 = k->i32 / k2.i32;
	else
	  k->u32 = k->u32 / k2.u32;
	continue;
      } else if (cp_opt(cp, '%')) {
	cp_expr_unary(cp, &k2);
	if (k2.id > k->id) k->id = k2.id;  /* Trivial promotion to unsigned. */
	if (k2.u32 == 0 ||
	    (k->id == CTID_INT32 && k->u32 == 0x80000000u && k2.i32 == -1))
	  cp_err(cp, LJ_ERR_BADVAL);
	if (k->id == CTID_INT32)
	  k->i32 = k->i32 % k2.i32;
	else
	  k->u32 = k->u32 % k2.u32;
	continue;
      }
    default:
      return;
    }
  }
}

/* Parse and evaluate unary expression. */
static void cp_expr_unary(CPState *cp, CPValue *k)
{
  if (++cp->depth > CPARSE_MAX_DECLDEPTH) cp_err(cp, LJ_ERR_XLEVELS);
  cp_expr_prefix(cp, k);
  cp_expr_postfix(cp, k);
  cp->depth--;
}

/* Parse and evaluate sub-expression. */
static void cp_expr_sub(CPState *cp, CPValue *k, int pri)
{
  cp_expr_unary(cp, k);
  cp_expr_infix(cp, k, pri);
}

/* Parse constant integer expression. */
static void cp_expr_kint(CPState *cp, CPValue *k)
{
  CType *ct;
  cp_expr_sub(cp, k, 0);
  ct = ctype_raw(cp->cts, k->id);
  if (!ctype_isinteger(ct->info)) cp_err(cp, LJ_ERR_BADVAL);
}

/* Parse (non-negative) size expression. */
static CTSize cp_expr_ksize(CPState *cp)
{
  CPValue k;
  cp_expr_kint(cp, &k);
  if (k.u32 >= 0x80000000u) cp_err(cp, LJ_ERR_FFI_INVSIZE);
  return k.u32;
}

/* -- Type declaration stack management ----------------------------------- */

/* Add declaration element behind the insertion position. */
static CPDeclIdx cp_add(CPDecl *decl, CTInfo info, CTSize size)
{
  CPDeclIdx top = decl->top;
  if (top >= CPARSE_MAX_DECLSTACK) cp_err(decl->cp, LJ_ERR_XLEVELS);
  decl->stack[top].info = info;
  decl->stack[top].size = size;
  decl->stack[top].sib = 0;
  setgcrefnull(decl->stack[top].name);
  decl->stack[top].next = decl->stack[decl->pos].next;
  decl->stack[decl->pos].next = (CTypeID1)top;
  decl->top = top+1;
  return top;
}

/* Push declaration element before the insertion position. */
static CPDeclIdx cp_push(CPDecl *decl, CTInfo info, CTSize size)
{
  return (decl->pos = cp_add(decl, info, size));
}

/* Push or merge attributes. */
static void cp_push_attributes(CPDecl *decl)
{
  CType *ct = &decl->stack[decl->pos];
  if (ctype_isfunc(ct->info)) {  /* Ok to modify in-place. */
#if LJ_TARGET_X86
    if ((decl->fattr & CTFP_CCONV))
      ct->info = (ct->info & (CTMASK_NUM|CTF_VARARG|CTMASK_CID)) +
		 (decl->fattr & ~CTMASK_CID);
#endif
  } else {
    if ((decl->attr & CTFP_ALIGNED) && !(decl->mode & CPARSE_MODE_FIELD))
      cp_push(decl, CTINFO(CT_ATTRIB, CTATTRIB(CTA_ALIGN)),
	      ctype_align(decl->attr));
  }
}

/* Push unrolled type to declaration stack and merge qualifiers. */
static void cp_push_type(CPDecl *decl, CTypeID id)
{
  CType *ct = ctype_get(decl->cp->cts, id);
  CTInfo info = ct->info;
  CTSize size = ct->size;
  switch (ctype_type(info)) {
  case CT_STRUCT: case CT_ENUM:
    cp_push(decl, CTINFO(CT_TYPEDEF, id), 0);  /* Don't copy unique types. */
    if ((decl->attr & CTF_QUAL)) {  /* Push unmerged qualifiers. */
      cp_push(decl, CTINFO(CT_ATTRIB, CTATTRIB(CTA_QUAL)),
	      (decl->attr & CTF_QUAL));
      decl->attr &= ~CTF_QUAL;
    }
    break;
  case CT_ATTRIB:
    if (ctype_isxattrib(info, CTA_QUAL))
      decl->attr &= ~size;  /* Remove redundant qualifiers. */
    cp_push_type(decl, ctype_cid(info));  /* Unroll. */
    cp_push(decl, info & ~CTMASK_CID, size);  /* Copy type. */
    break;
  case CT_ARRAY:
    if ((ct->info & (CTF_VECTOR|CTF_COMPLEX))) {
      info |= (decl->attr & CTF_QUAL);
      decl->attr &= ~CTF_QUAL;
    }
    cp_push_type(decl, ctype_cid(info));  /* Unroll. */
    cp_push(decl, info & ~CTMASK_CID, size);  /* Copy type. */
    decl->stack[decl->pos].sib = 1;  /* Mark as already checked and sized. */
    /* Note: this is not copied to the ct->sib in the C type table. */
    break;
  case CT_FUNC:
    /* Copy type, link parameters (shared). */
    decl->stack[cp_push(decl, info, size)].sib = ct->sib;
    break;
  default:
    /* Copy type, merge common qualifiers. */
    cp_push(decl, info|(decl->attr & CTF_QUAL), size);
    decl->attr &= ~CTF_QUAL;
    break;
  }
}

/* Consume the declaration element chain and intern the C type. */
static CTypeID cp_decl_intern(CPState *cp, CPDecl *decl)
{
  CTypeID id = 0;
  CPDeclIdx idx = 0;
  CTSize csize = CTSIZE_INVALID;
  CTSize cinfo = 0;
  do {
    CType *ct = &decl->stack[idx];
    CTInfo info = ct->info;
    CTInfo size = ct->size;
    /* The cid is already part of info for copies of pointers/functions. */
    idx = ct->next;
    if (ctype_istypedef(info)) {
      lua_assert(id == 0);
      id = ctype_cid(info);
      /* Always refetch info/size, since struct/enum may have been completed. */
      cinfo = ctype_get(cp->cts, id)->info;
      csize = ctype_get(cp->cts, id)->size;
      lua_assert(ctype_isstruct(cinfo) || ctype_isenum(cinfo));
    } else if (ctype_isfunc(info)) {  /* Intern function. */
      CType *fct;
      CTypeID fid;
      CTypeID sib;
      if (id) {
	CType *refct = ctype_raw(cp->cts, id);
	/* Reject function or refarray return types. */
	if (ctype_isfunc(refct->info) || ctype_isrefarray(refct->info))
	  cp_err(cp, LJ_ERR_FFI_INVTYPE);
      }
      /* No intervening attributes allowed, skip forward. */
      while (idx) {
	CType *ctn = &decl->stack[idx];
	if (!ctype_isattrib(ctn->info)) break;
	idx = ctn->next;  /* Skip attribute. */
      }
      sib = ct->sib;  /* Next line may reallocate the C type table. */
      fid = lj_ctype_new(cp->cts, &fct);
      csize = CTSIZE_INVALID;
      fct->info = cinfo = info + id;
      fct->size = size;
      fct->sib = sib;
      id = fid;
    } else if (ctype_isattrib(info)) {
      if (ctype_isxattrib(info, CTA_QUAL))
	cinfo |= size;
      else if (ctype_isxattrib(info, CTA_ALIGN))
	CTF_INSERT(cinfo, ALIGN, size);
      id = lj_ctype_intern(cp->cts, info+id, size);
      /* Inherit csize/cinfo from original type. */
    } else {
      if (ctype_isnum(info)) {  /* Handle mode/vector-size attributes. */
	lua_assert(id == 0);
	if (!(info & CTF_BOOL)) {
	  CTSize msize = ctype_msizeP(decl->attr);
	  CTSize vsize = ctype_vsizeP(decl->attr);
	  if (msize && (!(info & CTF_FP) || (msize == 4 || msize == 8))) {
	    CTSize malign = lj_fls(msize);
	    if (malign > 4) malign = 4;  /* Limit alignment. */
	    CTF_INSERT(info, ALIGN, malign);
	    size = msize;  /* Override size via mode. */
	  }
	  if (vsize) {  /* Vector size set? */
	    CTSize esize = lj_fls(size);
	    if (vsize >= esize) {
	      /* Intern the element type first. */
	      id = lj_ctype_intern(cp->cts, info, size);
	      /* Then create a vector (array) with vsize alignment. */
	      size = (1u << vsize);
	      if (vsize > 4) vsize = 4;  /* Limit alignment. */
	      if (ctype_align(info) > vsize) vsize = ctype_align(info);
	      info = CTINFO(CT_ARRAY, (info & CTF_QUAL) + CTF_VECTOR +
				      CTALIGN(vsize));
	    }
	  }
	}
      } else if (ctype_isptr(info)) {
	/* Reject pointer/ref to ref. */
	if (id && ctype_isref(ctype_raw(cp->cts, id)->info))
	  cp_err(cp, LJ_ERR_FFI_INVTYPE);
	if (ctype_isref(info)) {
	  info &= ~CTF_VOLATILE;  /* Refs are always const, never volatile. */
	  /* No intervening attributes allowed, skip forward. */
	  while (idx) {
	    CType *ctn = &decl->stack[idx];
	    if (!ctype_isattrib(ctn->info)) break;
	    idx = ctn->next;  /* Skip attribute. */
	  }
	}
      } else if (ctype_isarray(info)) {  /* Check for valid array size etc. */
	if (ct->sib == 0) {  /* Only check/size arrays not copied by unroll. */
	  if (ctype_isref(cinfo))  /* Reject arrays of refs. */
	    cp_err(cp, LJ_ERR_FFI_INVTYPE);
	  /* Reject VLS or unknown-sized types. */
	  if (ctype_isvltype(cinfo) || csize == CTSIZE_INVALID)
	    cp_err(cp, LJ_ERR_FFI_INVSIZE);
	  /* a[] and a[?] keep their invalid size. */
	  if (size != CTSIZE_INVALID) {
	    uint64_t xsz = (uint64_t)size * csize;
	    if (xsz >= 0x80000000u) cp_err(cp, LJ_ERR_FFI_INVSIZE);
	    size = (CTSize)xsz;
	  }
	}
	if ((cinfo & CTF_ALIGN) > (info & CTF_ALIGN))  /* Find max. align. */
	  info = (info & ~CTF_ALIGN) | (cinfo & CTF_ALIGN);
	info |= (cinfo & CTF_QUAL);  /* Inherit qual. */
      } else {
	lua_assert(ctype_isvoid(info));
      }
      csize = size;
      cinfo = info+id;
      id = lj_ctype_intern(cp->cts, info+id, size);
    }
  } while (idx);
  return id;
}

/* -- C declaration parser ------------------------------------------------ */

#define H_(le, be)	LJ_ENDIAN_SELECT(0x##le, 0x##be)

/* Reset declaration state to declaration specifier. */
static void cp_decl_reset(CPDecl *decl)
{
  decl->pos = decl->specpos;
  decl->top = decl->specpos+1;
  decl->stack[decl->specpos].next = 0;
  decl->attr = decl->specattr;
  decl->fattr = decl->specfattr;
  decl->name = NULL;
  decl->redir = NULL;
}

/* Parse constant initializer. */
/* NYI: FP constants and strings as initializers. */
static CTypeID cp_decl_constinit(CPState *cp, CType **ctp, CTypeID ctypeid)
{
  CType *ctt = ctype_get(cp->cts, ctypeid);
  CTInfo info;
  CTSize size;
  CPValue k;
  CTypeID constid;
  while (ctype_isattrib(ctt->info)) {  /* Skip attributes. */
    ctypeid = ctype_cid(ctt->info);  /* Update ID, too. */
    ctt = ctype_get(cp->cts, ctypeid);
  }
  info = ctt->info;
  size = ctt->size;
  if (!ctype_isinteger(info) || !(info & CTF_CONST) || size > 4)
    cp_err(cp, LJ_ERR_FFI_INVTYPE);
  cp_check(cp, '=');
  cp_expr_sub(cp, &k, 0);
  constid = lj_ctype_new(cp->cts, ctp);
  (*ctp)->info = CTINFO(CT_CONSTVAL, CTF_CONST|ctypeid);
  k.u32 <<= 8*(4-size);
  if ((info & CTF_UNSIGNED))
    k.u32 >>= 8*(4-size);
  else
    k.u32 = (uint32_t)((int32_t)k.u32 >> 8*(4-size));
  (*ctp)->size = k.u32;
  return constid;
}

/* Parse size in parentheses as part of attribute. */
static CTSize cp_decl_sizeattr(CPState *cp)
{
  CTSize sz;
  uint32_t oldtmask = cp->tmask;
  cp->tmask = CPNS_DEFAULT;  /* Required for expression evaluator. */
  cp_check(cp, '(');
  sz = cp_expr_ksize(cp);
  cp->tmask = oldtmask;
  cp_check(cp, ')');
  return sz;
}

/* Parse alignment attribute. */
static void cp_decl_align(CPState *cp, CPDecl *decl)
{
  CTSize al = 4;  /* Unspecified alignment is 16 bytes. */
  if (cp->tok == '(') {
    al = cp_decl_sizeattr(cp);
    al = al ? lj_fls(al) : 0;
  }
  CTF_INSERT(decl->attr, ALIGN, al);
  decl->attr |= CTFP_ALIGNED;
}

/* Parse GCC asm("name") redirect. */
static void cp_decl_asm(CPState *cp, CPDecl *decl)
{
  UNUSED(decl);
  cp_next(cp);
  cp_check(cp, '(');
  if (cp->tok == CTOK_STRING) {
    GCstr *str = cp->str;
    while (cp_next(cp) == CTOK_STRING) {
      lj_strfmt_pushf(cp->L, "%s%s", strdata(str), strdata(cp->str));
      cp->L->top--;
      str = strV(cp->L->top);
    }
    decl->redir = str;
  }
  cp_check(cp, ')');
}

/* Parse GCC __attribute__((mode(...))). */
static void cp_decl_mode(CPState *cp, CPDecl *decl)
{
  cp_check(cp, '(');
  if (cp->tok == CTOK_IDENT) {
    const char *s = strdata(cp->str);
    CTSize sz = 0, vlen = 0;
    if (s[0] == '_' && s[1] == '_') s += 2;
    if (*s == 'V') {
      s++;
      vlen = *s++ - '0';
      if (*s >= '0' && *s <= '9')
	vlen = vlen*10 + (*s++ - '0');
    }
    switch (*s++) {
    case 'Q': sz = 1; break;
    case 'H': sz = 2; break;
    case 'S': sz = 4; break;
    case 'D': sz = 8; break;
    case 'T': sz = 16; break;
    case 'O': sz = 32; break;
    default: goto bad_size;
    }
    if (*s == 'I' || *s == 'F') {
      CTF_INSERT(decl->attr, MSIZEP, sz);
      if (vlen) CTF_INSERT(decl->attr, VSIZEP, lj_fls(vlen*sz));
    }
  bad_size:
    cp_next(cp);
  }
  cp_check(cp, ')');
}

/* Parse GCC __attribute__((...)). */
static void cp_decl_gccattribute(CPState *cp, CPDecl *decl)
{
  cp_next(cp);
  cp_check(cp, '(');
  cp_check(cp, '(');
  while (cp->tok != ')') {
    if (cp->tok == CTOK_IDENT) {
      GCstr *attrstr = cp->str;
      cp_next(cp);
      switch (attrstr->hash) {
      case H_(64a9208e,8ce14319): case H_(8e6331b2,95a282af):  /* aligned */
	cp_decl_align(cp, decl);
	break;
      case H_(42eb47de,f0ede26c): case H_(29f48a09,cf383e0c):  /* packed */
	decl->attr |= CTFP_PACKED;
	break;
      case H_(0a84eef6,8dfab04c): case H_(995cf92c,d5696591):  /* mode */
	cp_decl_mode(cp, decl);
	break;
      case H_(0ab31997,2d5213fa): case H_(bf875611,200e9990):  /* vector_size */
	{
	  CTSize vsize = cp_decl_sizeattr(cp);
	  if (vsize) CTF_INSERT(decl->attr, VSIZEP, lj_fls(vsize));
	}
	break;
#if LJ_TARGET_X86
      case H_(5ad22db8,c689b848): case H_(439150fa,65ea78cb):  /* regparm */
	CTF_INSERT(decl->fattr, REGPARM, cp_decl_sizeattr(cp));
	decl->fattr |= CTFP_CCONV;
	break;
      case H_(18fc0b98,7ff4c074): case H_(4e62abed,0a747424):  /* cdecl */
	CTF_INSERT(decl->fattr, CCONV, CTCC_CDECL);
	decl->fattr |= CTFP_CCONV;
	break;
      case H_(72b2e41b,494c5a44): case H_(f2356d59,f25fc9bd):  /* thiscall */
	CTF_INSERT(decl->fattr, CCONV, CTCC_THISCALL);
	decl->fattr |= CTFP_CCONV;
	break;
      case H_(0d0ffc42,ab746f88): case H_(21c54ba1,7f0ca7e3):  /* fastcall */
	CTF_INSERT(decl->fattr, CCONV, CTCC_FASTCALL);
	decl->fattr |= CTFP_CCONV;
	break;
      case H_(ef76b040,9412e06a): case H_(de56697b,c750e6e1):  /* stdcall */
	CTF_INSERT(decl->fattr, CCONV, CTCC_STDCALL);
	decl->fattr |= CTFP_CCONV;
	break;
      case H_(ea78b622,f234bd8e): case H_(252ffb06,8d50f34b):  /* sseregparm */
	decl->fattr |= CTF_SSEREGPARM;
	decl->fattr |= CTFP_CCONV;
	break;
#endif
      default:  /* Skip all other attributes. */
	goto skip_attr;
      }
    } else if (cp->tok >= CTOK_FIRSTDECL) {  /* For __attribute((const)) etc. */
      cp_next(cp);
    skip_attr:
      if (cp_opt(cp, '(')) {
	while (cp->tok != ')' && cp->tok != CTOK_EOF) cp_next(cp);
	cp_check(cp, ')');
      }
    } else {
      break;
    }
    if (!cp_opt(cp, ',')) break;
  }
  cp_check(cp, ')');
  cp_check(cp, ')');
}

/* Parse MSVC __declspec(...). */
static void cp_decl_msvcattribute(CPState *cp, CPDecl *decl)
{
  cp_next(cp);
  cp_check(cp, '(');
  while (cp->tok == CTOK_IDENT) {
    GCstr *attrstr = cp->str;
    cp_next(cp);
    switch (attrstr->hash) {
    case H_(bc2395fa,98f267f8):  /* align */
      cp_decl_align(cp, decl);
      break;
    default:  /* Ignore all other attributes. */
      if (cp_opt(cp, '(')) {
	while (cp->tok != ')' && cp->tok != CTOK_EOF) cp_next(cp);
	cp_check(cp, ')');
      }
      break;
    }
  }
  cp_check(cp, ')');
}

/* Parse declaration attributes (and common qualifiers). */
static void cp_decl_attributes(CPState *cp, CPDecl *decl)
{
  for (;;) {
    switch (cp->tok) {
    case CTOK_CONST: decl->attr |= CTF_CONST; break;
    case CTOK_VOLATILE: decl->attr |= CTF_VOLATILE; break;
    case CTOK_RESTRICT: break;  /* Ignore. */
    case CTOK_EXTENSION: break;  /* Ignore. */
    case CTOK_ATTRIBUTE: cp_decl_gccattribute(cp, decl); continue;
    case CTOK_ASM: cp_decl_asm(cp, decl); continue;
    case CTOK_DECLSPEC: cp_decl_msvcattribute(cp, decl); continue;
    case CTOK_CCDECL:
#if LJ_TARGET_X86
      CTF_INSERT(decl->fattr, CCONV, cp->ct->size);
      decl->fattr |= CTFP_CCONV;
#endif
      break;
    case CTOK_PTRSZ:
#if LJ_64
      CTF_INSERT(decl->attr, MSIZEP, cp->ct->size);
#endif
      break;
    default: return;
    }
    cp_next(cp);
  }
}

/* Parse struct/union/enum name. */
static CTypeID cp_struct_name(CPState *cp, CPDecl *sdecl, CTInfo info)
{
  CTypeID sid;
  CType *ct;
  cp->tmask = CPNS_STRUCT;
  cp_next(cp);
  cp_decl_attributes(cp, sdecl);
  cp->tmask = CPNS_DEFAULT;
  if (cp->tok != '{') {
    if (cp->tok != CTOK_IDENT) cp_err_token(cp, CTOK_IDENT);
    if (cp->val.id) {  /* Name of existing struct/union/enum. */
      sid = cp->val.id;
      ct = cp->ct;
      if ((ct->info ^ info) & (CTMASK_NUM|CTF_UNION))  /* Wrong type. */
	cp_errmsg(cp, 0, LJ_ERR_FFI_REDEF, strdata(gco2str(gcref(ct->name))));
    } else {  /* Create named, incomplete struct/union/enum. */
      if ((cp->mode & CPARSE_MODE_NOIMPLICIT))
	cp_errmsg(cp, 0, LJ_ERR_FFI_BADTAG, strdata(cp->str));
      sid = lj_ctype_new(cp->cts, &ct);
      ct->info = info;
      ct->size = CTSIZE_INVALID;
      ctype_setname(ct, cp->str);
      lj_ctype_addname(cp->cts, ct, sid);
    }
    cp_next(cp);
  } else {  /* Create anonymous, incomplete struct/union/enum. */
    sid = lj_ctype_new(cp->cts, &ct);
    ct->info = info;
    ct->size = CTSIZE_INVALID;
  }
  if (cp->tok == '{') {
    if (ct->size != CTSIZE_INVALID || ct->sib)
      cp_errmsg(cp, 0, LJ_ERR_FFI_REDEF, strdata(gco2str(gcref(ct->name))));
    ct->sib = 1;  /* Indicate the type is currently being defined. */
  }
  return sid;
}

/* Determine field alignment. */
static CTSize cp_field_align(CPState *cp, CType *ct, CTInfo info)
{
  CTSize align = ctype_align(info);
  UNUSED(cp); UNUSED(ct);
#if (LJ_TARGET_X86 && !LJ_ABI_WIN) || (LJ_TARGET_ARM && __APPLE__)
  /* The SYSV i386 and iOS ABIs limit alignment of non-vector fields to 2^2. */
  if (align > 2 && !(info & CTFP_ALIGNED)) {
    if (ctype_isarray(info) && !(info & CTF_VECTOR)) {
      do {
	ct = ctype_rawchild(cp->cts, ct);
	info = ct->info;
      } while (ctype_isarray(info) && !(info & CTF_VECTOR));
    }
    if (ctype_isnum(info) || ctype_isenum(info))
      align = 2;
  }
#endif
  return align;
}

/* Layout struct/union fields. */
static void cp_struct_layout(CPState *cp, CTypeID sid, CTInfo sattr)
{
  CTSize bofs = 0, bmaxofs = 0;  /* Bit offset and max. bit offset. */
  CTSize maxalign = ctype_align(sattr);
  CType *sct = ctype_get(cp->cts, sid);
  CTInfo sinfo = sct->info;
  CTypeID fieldid = sct->sib;
  while (fieldid) {
    CType *ct = ctype_get(cp->cts, fieldid);
    CTInfo attr = ct->size;  /* Field declaration attributes (temp.). */

    if (ctype_isfield(ct->info) ||
	(ctype_isxattrib(ct->info, CTA_SUBTYPE) && attr)) {
      CTSize align, amask;  /* Alignment (pow2) and alignment mask (bits). */
      CTSize sz;
      CTInfo info = lj_ctype_info(cp->cts, ctype_cid(ct->info), &sz);
      CTSize bsz, csz = 8*sz;  /* Field size and container size (in bits). */
      sinfo |= (info & (CTF_QUAL|CTF_VLA));  /* Merge pseudo-qualifiers. */

      /* Check for size overflow and determine alignment. */
      if (sz >= 0x20000000u || bofs + csz < bofs || (info & CTF_VLA)) {
	if (!(sz == CTSIZE_INVALID && ctype_isarray(info) &&
	      !(sinfo & CTF_UNION)))
	  cp_err(cp, LJ_ERR_FFI_INVSIZE);
	csz = sz = 0;  /* Treat a[] and a[?] as zero-sized. */
      }
      align = cp_field_align(cp, ct, info);
      if (((attr|sattr) & CTFP_PACKED) ||
	  ((attr & CTFP_ALIGNED) && ctype_align(attr) > align))
	align = ctype_align(attr);
      if (cp->packstack[cp->curpack] < align)
	align = cp->packstack[cp->curpack];
      if (align > maxalign) maxalign = align;
      amask = (8u << align) - 1;

      bsz = ctype_bitcsz(ct->info);  /* Bitfield size (temp.). */
      if (bsz == CTBSZ_FIELD || !ctype_isfield(ct->info)) {
	bsz = csz;  /* Regular fields or subtypes always fill the container. */
	bofs = (bofs + amask) & ~amask;  /* Start new aligned field. */
	ct->size = (bofs >> 3);  /* Store field offset. */
      } else {  /* Bitfield. */
	if (bsz == 0 || (attr & CTFP_ALIGNED) ||
	    (!((attr|sattr) & CTFP_PACKED) && (bofs & amask) + bsz > csz))
	  bofs = (bofs + amask) & ~amask;  /* Start new aligned field. */

	/* Prefer regular field over bitfield. */
	if (bsz == csz && (bofs & amask) == 0) {
	  ct->info = CTINFO(CT_FIELD, ctype_cid(ct->info));
	  ct->size = (bofs >> 3);  /* Store field offset. */
	} else {
	  ct->info = CTINFO(CT_BITFIELD,
	    (info & (CTF_QUAL|CTF_UNSIGNED|CTF_BOOL)) +
	    (csz << (CTSHIFT_BITCSZ-3)) + (bsz << CTSHIFT_BITBSZ));
#if LJ_BE
	  ct->info += ((csz - (bofs & (csz-1)) - bsz) << CTSHIFT_BITPOS);
#else
	  ct->info += ((bofs & (csz-1)) << CTSHIFT_BITPOS);
#endif
	  ct->size = ((bofs & ~(csz-1)) >> 3);  /* Store container offset. */
	}
      }

      /* Determine next offset or max. offset. */
      if ((sinfo & CTF_UNION)) {
	if (bsz > bmaxofs) bmaxofs = bsz;
      } else {
	bofs += bsz;
      }
    }  /* All other fields in the chain are already set up. */

    fieldid = ct->sib;
  }

  /* Complete struct/union. */
  sct->info = sinfo + CTALIGN(maxalign);
  bofs = (sinfo & CTF_UNION) ? bmaxofs : bofs;
  maxalign = (8u << maxalign) - 1;
  sct->size = (((bofs + maxalign) & ~maxalign) >> 3);
}

/* Parse struct/union declaration. */
static CTypeID cp_decl_struct(CPState *cp, CPDecl *sdecl, CTInfo sinfo)
{
  CTypeID sid = cp_struct_name(cp, sdecl, sinfo);
  if (cp_opt(cp, '{')) {  /* Struct/union definition. */
    CTypeID lastid = sid;
    int lastdecl = 0;
    while (cp->tok != '}') {
      CPDecl decl;
      CPscl scl = cp_decl_spec(cp, &decl, CDF_STATIC);
      decl.mode = scl ? CPARSE_MODE_DIRECT :
	CPARSE_MODE_DIRECT|CPARSE_MODE_ABSTRACT|CPARSE_MODE_FIELD;

      for (;;) {
	CTypeID ctypeid;

	if (lastdecl) cp_err_token(cp, '}');

	/* Parse field declarator. */
	decl.bits = CTSIZE_INVALID;
	cp_declarator(cp, &decl);
	ctypeid = cp_decl_intern(cp, &decl);

	if ((scl & CDF_STATIC)) {  /* Static constant in struct namespace. */
	  CType *ct;
	  CTypeID fieldid = cp_decl_constinit(cp, &ct, ctypeid);
	  ctype_get(cp->cts, lastid)->sib = fieldid;
	  lastid = fieldid;
	  ctype_setname(ct, decl.name);
	} else {
	  CTSize bsz = CTBSZ_FIELD;  /* Temp. for layout phase. */
	  CType *ct;
	  CTypeID fieldid = lj_ctype_new(cp->cts, &ct);  /* Do this first. */
	  CType *tct = ctype_raw(cp->cts, ctypeid);

	  if (decl.bits == CTSIZE_INVALID) {  /* Regular field. */
	    if (ctype_isarray(tct->info) && tct->size == CTSIZE_INVALID)
	      lastdecl = 1;  /* a[] or a[?] must be the last declared field. */

	    /* Accept transparent struct/union/enum. */
	    if (!decl.name) {
	      if (!((ctype_isstruct(tct->info) && !(tct->info & CTF_VLA)) ||
		    ctype_isenum(tct->info)))
		cp_err_token(cp, CTOK_IDENT);
	      ct->info = CTINFO(CT_ATTRIB, CTATTRIB(CTA_SUBTYPE) + ctypeid);
	      ct->size = ctype_isstruct(tct->info) ?
			 (decl.attr|0x80000000u) : 0;  /* For layout phase. */
	      goto add_field;
	    }
	  } else {  /* Bitfield. */
	    bsz = decl.bits;
	    if (!ctype_isinteger_or_bool(tct->info) ||
		(bsz == 0 && decl.name) || 8*tct->size > CTBSZ_MAX ||
		bsz > ((tct->info & CTF_BOOL) ? 1 : 8*tct->size))
	      cp_errmsg(cp, ':', LJ_ERR_BADVAL);
	  }

	  /* Create temporary field for layout phase. */
	  ct->info = CTINFO(CT_FIELD, ctypeid + (bsz << CTSHIFT_BITCSZ));
	  ct->size = decl.attr;
	  if (decl.name) ctype_setname(ct, decl.name);

	add_field:
	  ctype_get(cp->cts, lastid)->sib = fieldid;
	  lastid = fieldid;
	}
	if (!cp_opt(cp, ',')) break;
	cp_decl_reset(&decl);
      }
      cp_check(cp, ';');
    }
    cp_check(cp, '}');
    ctype_get(cp->cts, lastid)->sib = 0;  /* Drop sib = 1 for empty structs. */
    cp_decl_attributes(cp, sdecl);  /* Layout phase needs postfix attributes. */
    cp_struct_layout(cp, sid, sdecl->attr);
  }
  return sid;
}

/* Parse enum declaration. */
static CTypeID cp_decl_enum(CPState *cp, CPDecl *sdecl)
{
  CTypeID eid = cp_struct_name(cp, sdecl, CTINFO(CT_ENUM, CTID_VOID));
  CTInfo einfo = CTINFO(CT_ENUM, CTALIGN(2) + CTID_UINT32);
  CTSize esize = 4;  /* Only 32 bit enums are supported. */
  if (cp_opt(cp, '{')) {  /* Enum definition. */
    CPValue k;
    CTypeID lastid = eid;
    k.u32 = 0;
    k.id = CTID_INT32;
    do {
      GCstr *name = cp->str;
      if (cp->tok != CTOK_IDENT) cp_err_token(cp, CTOK_IDENT);
      if (cp->val.id) cp_errmsg(cp, 0, LJ_ERR_FFI_REDEF, strdata(name));
      cp_next(cp);
      if (cp_opt(cp, '=')) {
	cp_expr_kint(cp, &k);
	if (k.id == CTID_UINT32) {
	  /* C99 says that enum constants are always (signed) integers.
	  ** But since unsigned constants like 0x80000000 are quite common,
	  ** those are left as uint32_t.
	  */
	  if (k.i32 >= 0) k.id = CTID_INT32;
	} else {
	  /* OTOH it's common practice and even mandated by some ABIs
	  ** that the enum type itself is unsigned, unless there are any
	  ** negative constants.
	  */
	  k.id = CTID_INT32;
	  if (k.i32 < 0) einfo = CTINFO(CT_ENUM, CTALIGN(2) + CTID_INT32);
	}
      }
      /* Add named enum constant. */
      {
	CType *ct;
	CTypeID constid = lj_ctype_new(cp->cts, &ct);
	ctype_get(cp->cts, lastid)->sib = constid;
	lastid = constid;
	ctype_setname(ct, name);
	ct->info = CTINFO(CT_CONSTVAL, CTF_CONST|k.id);
	ct->size = k.u32++;
	if (k.u32 == 0x80000000u) k.id = CTID_UINT32;
	lj_ctype_addname(cp->cts, ct, constid);
      }
      if (!cp_opt(cp, ',')) break;
    } while (cp->tok != '}');  /* Trailing ',' is ok. */
    cp_check(cp, '}');
    /* Complete enum. */
    ctype_get(cp->cts, eid)->info = einfo;
    ctype_get(cp->cts, eid)->size = esize;
  }
  return eid;
}

/* Parse declaration specifiers. */
static CPscl cp_decl_spec(CPState *cp, CPDecl *decl, CPscl scl)
{
  uint32_t cds = 0, sz = 0;
  CTypeID tdef = 0;

  decl->cp = cp;
  decl->mode = cp->mode;
  decl->name = NULL;
  decl->redir = NULL;
  decl->attr = 0;
  decl->fattr = 0;
  decl->pos = decl->top = 0;
  decl->stack[0].next = 0;

  for (;;) {  /* Parse basic types. */
    cp_decl_attributes(cp, decl);
    if (cp->tok >= CTOK_FIRSTDECL && cp->tok <= CTOK_LASTDECLFLAG) {
      uint32_t cbit;
      if (cp->ct->size) {
	if (sz) goto end_decl;
	sz = cp->ct->size;
      }
      cbit = (1u << (cp->tok - CTOK_FIRSTDECL));
      cds = cds | cbit | ((cbit & cds & CDF_LONG) << 1);
      if (cp->tok >= CTOK_FIRSTSCL) {
	if (!(scl & cbit)) cp_errmsg(cp, cp->tok, LJ_ERR_FFI_BADSCL);
      } else if (tdef) {
	goto end_decl;
      }
      cp_next(cp);
      continue;
    }
    if (sz || tdef ||
	(cds & (CDF_SHORT|CDF_LONG|CDF_SIGNED|CDF_UNSIGNED|CDF_COMPLEX)))
      break;
    switch (cp->tok) {
    case CTOK_STRUCT:
      tdef = cp_decl_struct(cp, decl, CTINFO(CT_STRUCT, 0));
      continue;
    case CTOK_UNION:
      tdef = cp_decl_struct(cp, decl, CTINFO(CT_STRUCT, CTF_UNION));
      continue;
    case CTOK_ENUM:
      tdef = cp_decl_enum(cp, decl);
      continue;
    case CTOK_IDENT:
      if (ctype_istypedef(cp->ct->info)) {
	tdef = ctype_cid(cp->ct->info);  /* Get typedef. */
	cp_next(cp);
	continue;
      }
      break;
    case '$':
      tdef = cp->val.id;
      cp_next(cp);
      continue;
    default:
      break;
    }
    break;
  }
end_decl:

  if ((cds & CDF_COMPLEX))  /* Use predefined complex types. */
    tdef = sz == 4 ? CTID_COMPLEX_FLOAT : CTID_COMPLEX_DOUBLE;

  if (tdef) {
    cp_push_type(decl, tdef);
  } else if ((cds & CDF_VOID)) {
    cp_push(decl, CTINFO(CT_VOID, (decl->attr & CTF_QUAL)), CTSIZE_INVALID);
    decl->attr &= ~CTF_QUAL;
  } else {
    /* Determine type info and size. */
    CTInfo info = CTINFO(CT_NUM, (cds & CDF_UNSIGNED) ? CTF_UNSIGNED : 0);
    if ((cds & CDF_BOOL)) {
      if ((cds & ~(CDF_SCL|CDF_BOOL|CDF_INT|CDF_SIGNED|CDF_UNSIGNED)))
	cp_errmsg(cp, 0, LJ_ERR_FFI_INVTYPE);
      info |= CTF_BOOL;
      if (!(cds & CDF_SIGNED)) info |= CTF_UNSIGNED;
      if (!sz) {
	sz = 1;
      }
    } else if ((cds & CDF_FP)) {
      info = CTINFO(CT_NUM, CTF_FP);
      if ((cds & CDF_LONG)) sz = sizeof(long double);
    } else if ((cds & CDF_CHAR)) {
      if ((cds & (CDF_CHAR|CDF_SIGNED|CDF_UNSIGNED)) == CDF_CHAR)
	info |= CTF_UCHAR;  /* Handle platforms where char is unsigned. */
    } else if ((cds & CDF_SHORT)) {
      sz = sizeof(short);
    } else if ((cds & CDF_LONGLONG)) {
      sz = 8;
    } else if ((cds & CDF_LONG)) {
      info |= CTF_LONG;
      sz = sizeof(long);
    } else if (!sz) {
      if (!(cds & (CDF_SIGNED|CDF_UNSIGNED)))
	cp_errmsg(cp, cp->tok, LJ_ERR_FFI_DECLSPEC);
      sz = sizeof(int);
    }
    lua_assert(sz != 0);
    info += CTALIGN(lj_fls(sz));  /* Use natural alignment. */
    info += (decl->attr & CTF_QUAL);  /* Merge qualifiers. */
    cp_push(decl, info, sz);
    decl->attr &= ~CTF_QUAL;
  }
  decl->specpos = decl->pos;
  decl->specattr = decl->attr;
  decl->specfattr = decl->fattr;
  return (cds & CDF_SCL);  /* Return storage class. */
}

/* Parse array declaration. */
static void cp_decl_array(CPState *cp, CPDecl *decl)
{
  CTInfo info = CTINFO(CT_ARRAY, 0);
  CTSize nelem = CTSIZE_INVALID;  /* Default size for a[] or a[?]. */
  cp_decl_attributes(cp, decl);
  if (cp_opt(cp, '?'))
    info |= CTF_VLA;  /* Create variable-length array a[?]. */
  else if (cp->tok != ']')
    nelem = cp_expr_ksize(cp);
  cp_check(cp, ']');
  cp_add(decl, info, nelem);
}

/* Parse function declaration. */
static void cp_decl_func(CPState *cp, CPDecl *fdecl)
{
  CTSize nargs = 0;
  CTInfo info = CTINFO(CT_FUNC, 0);
  CTypeID lastid = 0, anchor = 0;
  if (cp->tok != ')') {
    do {
      CPDecl decl;
      CTypeID ctypeid, fieldid;
      CType *ct;
      if (cp_opt(cp, '.')) {  /* Vararg function. */
	cp_check(cp, '.');  /* Workaround for the minimalistic lexer. */
	cp_check(cp, '.');
	info |= CTF_VARARG;
	break;
      }
      cp_decl_spec(cp, &decl, CDF_REGISTER);
      decl.mode = CPARSE_MODE_DIRECT|CPARSE_MODE_ABSTRACT;
      cp_declarator(cp, &decl);
      ctypeid = cp_decl_intern(cp, &decl);
      ct = ctype_raw(cp->cts, ctypeid);
      if (ctype_isvoid(ct->info))
	break;
      else if (ctype_isrefarray(ct->info))
	ctypeid = lj_ctype_intern(cp->cts,
	  CTINFO(CT_PTR, CTALIGN_PTR|ctype_cid(ct->info)), CTSIZE_PTR);
      else if (ctype_isfunc(ct->info))
	ctypeid = lj_ctype_intern(cp->cts,
	  CTINFO(CT_PTR, CTALIGN_PTR|ctypeid), CTSIZE_PTR);
      /* Add new parameter. */
      fieldid = lj_ctype_new(cp->cts, &ct);
      if (anchor)
	ctype_get(cp->cts, lastid)->sib = fieldid;
      else
	anchor = fieldid;
      lastid = fieldid;
      if (decl.name) ctype_setname(ct, decl.name);
      ct->info = CTINFO(CT_FIELD, ctypeid);
      ct->size = nargs++;
    } while (cp_opt(cp, ','));
  }
  cp_check(cp, ')');
  if (cp_opt(cp, '{')) {  /* Skip function definition. */
    int level = 1;
    cp->mode |= CPARSE_MODE_SKIP;
    for (;;) {
      if (cp->tok == '{') level++;
      else if (cp->tok == '}' && --level == 0) break;
      else if (cp->tok == CTOK_EOF) cp_err_token(cp, '}');
      cp_next(cp);
    }
    cp->mode &= ~CPARSE_MODE_SKIP;
    cp->tok = ';';  /* Ok for cp_decl_multi(), error in cp_decl_single(). */
  }
  info |= (fdecl->fattr & ~CTMASK_CID);
  fdecl->fattr = 0;
  fdecl->stack[cp_add(fdecl, info, nargs)].sib = anchor;
}

/* Parse declarator. */
static void cp_declarator(CPState *cp, CPDecl *decl)
{
  if (++cp->depth > CPARSE_MAX_DECLDEPTH) cp_err(cp, LJ_ERR_XLEVELS);

  for (;;) {  /* Head of declarator. */
    if (cp_opt(cp, '*')) {  /* Pointer. */
      CTSize sz;
      CTInfo info;
      cp_decl_attributes(cp, decl);
      sz = CTSIZE_PTR;
      info = CTINFO(CT_PTR, CTALIGN_PTR);
#if LJ_64
      if (ctype_msizeP(decl->attr) == 4) {
	sz = 4;
	info = CTINFO(CT_PTR, CTALIGN(2));
      }
#endif
      info += (decl->attr & (CTF_QUAL|CTF_REF));
      decl->attr &= ~(CTF_QUAL|(CTMASK_MSIZEP<<CTSHIFT_MSIZEP));
      cp_push(decl, info, sz);
    } else if (cp_opt(cp, '&') || cp_opt(cp, CTOK_ANDAND)) {  /* Reference. */
      decl->attr &= ~(CTF_QUAL|(CTMASK_MSIZEP<<CTSHIFT_MSIZEP));
      cp_push(decl, CTINFO_REF(0), CTSIZE_PTR);
    } else {
      break;
    }
  }

  if (cp_opt(cp, '(')) {  /* Inner declarator. */
    CPDeclIdx pos;
    cp_decl_attributes(cp, decl);
    /* Resolve ambiguity between inner declarator and 1st function parameter. */
    if ((decl->mode & CPARSE_MODE_ABSTRACT) &&
	(cp->tok == ')' || cp_istypedecl(cp))) goto func_decl;
    pos = decl->pos;
    cp_declarator(cp, decl);
    cp_check(cp, ')');
    decl->pos = pos;
  } else if (cp->tok == CTOK_IDENT) {  /* Direct declarator. */
    if (!(decl->mode & CPARSE_MODE_DIRECT)) cp_err_token(cp, CTOK_EOF);
    decl->name = cp->str;
    decl->nameid = cp->val.id;
    cp_next(cp);
  } else {  /* Abstract declarator. */
    if (!(decl->mode & CPARSE_MODE_ABSTRACT)) cp_err_token(cp, CTOK_IDENT);
  }

  for (;;) {  /* Tail of declarator. */
    if (cp_opt(cp, '[')) {  /* Array. */
      cp_decl_array(cp, decl);
    } else if (cp_opt(cp, '(')) {  /* Function. */
    func_decl:
      cp_decl_func(cp, decl);
    } else {
      break;
    }
  }

  if ((decl->mode & CPARSE_MODE_FIELD) && cp_opt(cp, ':'))  /* Field width. */
    decl->bits = cp_expr_ksize(cp);

  /* Process postfix attributes. */
  cp_decl_attributes(cp, decl);
  cp_push_attributes(decl);

  cp->depth--;
}

/* Parse an abstract type declaration and return it's C type ID. */
static CTypeID cp_decl_abstract(CPState *cp)
{
  CPDecl decl;
  cp_decl_spec(cp, &decl, 0);
  decl.mode = CPARSE_MODE_ABSTRACT;
  cp_declarator(cp, &decl);
  return cp_decl_intern(cp, &decl);
}

/* Handle pragmas. */
static void cp_pragma(CPState *cp, BCLine pragmaline)
{
  cp_next(cp);
  if (cp->tok == CTOK_IDENT &&
      cp->str->hash == H_(e79b999f,42ca3e85))  {  /* pack */
    cp_next(cp);
    cp_check(cp, '(');
    if (cp->tok == CTOK_IDENT) {
      if (cp->str->hash == H_(738e923c,a1b65954)) {  /* push */
	if (cp->curpack < CPARSE_MAX_PACKSTACK) {
	  cp->packstack[cp->curpack+1] = cp->packstack[cp->curpack];
	  cp->curpack++;
	}
      } else if (cp->str->hash == H_(6c71cf27,6c71cf27)) {  /* pop */
	if (cp->curpack > 0) cp->curpack--;
      } else {
	cp_errmsg(cp, cp->tok, LJ_ERR_XSYMBOL);
      }
      cp_next(cp);
      if (!cp_opt(cp, ',')) goto end_pack;
    }
    if (cp->tok == CTOK_INTEGER) {
      cp->packstack[cp->curpack] = cp->val.u32 ? lj_fls(cp->val.u32) : 0;
      cp_next(cp);
    } else {
      cp->packstack[cp->curpack] = 255;
    }
  end_pack:
    cp_check(cp, ')');
  } else {  /* Ignore all other pragmas. */
    while (cp->tok != CTOK_EOF && cp->linenumber == pragmaline)
      cp_next(cp);
  }
}

/* Handle line number. */
static void cp_line(CPState *cp, BCLine hashline)
{
  BCLine newline = cp->val.u32;
  /* TODO: Handle file name and include it in error messages. */
  while (cp->tok != CTOK_EOF && cp->linenumber == hashline)
    cp_next(cp);
  cp->linenumber = newline;
}

/* Parse multiple C declarations of types or extern identifiers. */
static void cp_decl_multi(CPState *cp)
{
  int first = 1;
  while (cp->tok != CTOK_EOF) {
    CPDecl decl;
    CPscl scl;
    if (cp_opt(cp, ';')) {  /* Skip empty statements. */
      first = 0;
      continue;
    }
    if (cp->tok == '#') {  /* Workaround, since we have no preprocessor, yet. */
      BCLine hashline = cp->linenumber;
      CPToken tok = cp_next(cp);
      if (tok == CTOK_INTEGER) {
	cp_line(cp, hashline);
	continue;
      } else if (tok == CTOK_IDENT &&
		 cp->str->hash == H_(187aab88,fcb60b42)) { /* line */
	if (cp_next(cp) != CTOK_INTEGER) cp_err_token(cp, tok);
	cp_line(cp, hashline);
	continue;
      } else if (tok == CTOK_IDENT &&
	  cp->str->hash == H_(f5e6b4f8,1d509107)) { /* pragma */
	cp_pragma(cp, hashline);
	continue;
      } else {
	cp_errmsg(cp, cp->tok, LJ_ERR_XSYMBOL);
      }
    }
    scl = cp_decl_spec(cp, &decl, CDF_TYPEDEF|CDF_EXTERN|CDF_STATIC);
    if ((cp->tok == ';' || cp->tok == CTOK_EOF) &&
	ctype_istypedef(decl.stack[0].info)) {
      CTInfo info = ctype_rawchild(cp->cts, &decl.stack[0])->info;
      if (ctype_isstruct(info) || ctype_isenum(info))
	goto decl_end;  /* Accept empty declaration of struct/union/enum. */
    }
    for (;;) {
      CTypeID ctypeid;
      cp_declarator(cp, &decl);
      ctypeid = cp_decl_intern(cp, &decl);
      if (decl.name && !decl.nameid) {  /* NYI: redeclarations are ignored. */
	CType *ct;
	CTypeID id;
	if ((scl & CDF_TYPEDEF)) {  /* Create new typedef. */
	  id = lj_ctype_new(cp->cts, &ct);
	  ct->info = CTINFO(CT_TYPEDEF, ctypeid);
	  goto noredir;
	} else if (ctype_isfunc(ctype_get(cp->cts, ctypeid)->info)) {
	  /* Treat both static and extern function declarations as extern. */
	  ct = ctype_get(cp->cts, ctypeid);
	  /* We always get new anonymous functions (typedefs are copied). */
	  lua_assert(gcref(ct->name) == NULL);
	  id = ctypeid;  /* Just name it. */
	} else if ((scl & CDF_STATIC)) {  /* Accept static constants. */
	  id = cp_decl_constinit(cp, &ct, ctypeid);
	  goto noredir;
	} else {  /* External references have extern or no storage class. */
	  id = lj_ctype_new(cp->cts, &ct);
	  ct->info = CTINFO(CT_EXTERN, ctypeid);
	}
	if (decl.redir) {  /* Add attribute for redirected symbol name. */
	  CType *cta;
	  CTypeID aid = lj_ctype_new(cp->cts, &cta);
	  ct = ctype_get(cp->cts, id);  /* Table may have been reallocated. */
	  cta->info = CTINFO(CT_ATTRIB, CTATTRIB(CTA_REDIR));
	  cta->sib = ct->sib;
	  ct->sib = aid;
	  ctype_setname(cta, decl.redir);
	}
      noredir:
	ctype_setname(ct, decl.name);
	lj_ctype_addname(cp->cts, ct, id);
      }
      if (!cp_opt(cp, ',')) break;
      cp_decl_reset(&decl);
    }
  decl_end:
    if (cp->tok == CTOK_EOF && first) break;  /* May omit ';' for 1 decl. */
    first = 0;
    cp_check(cp, ';');
  }
}

/* Parse a single C type declaration. */
static void cp_decl_single(CPState *cp)
{
  CPDecl decl;
  cp_decl_spec(cp, &decl, 0);
  cp_declarator(cp, &decl);
  cp->val.id = cp_decl_intern(cp, &decl);
  if (cp->tok != CTOK_EOF) cp_err_token(cp, CTOK_EOF);
}

#undef H_

/* ------------------------------------------------------------------------ */

/* Protected callback for C parser. */
static TValue *cpcparser(lua_State *L, lua_CFunction dummy, void *ud)
{
  CPState *cp = (CPState *)ud;
  UNUSED(dummy);
  cframe_errfunc(L->cframe) = -1;  /* Inherit error function. */
  cp_init(cp);
  if ((cp->mode & CPARSE_MODE_MULTI))
    cp_decl_multi(cp);
  else
    cp_decl_single(cp);
  if (cp->param && cp->param != cp->L->top)
    cp_err(cp, LJ_ERR_FFI_NUMPARAM);
  lua_assert(cp->depth == 0);
  return NULL;
}

/* C parser. */
int lj_cparse(CPState *cp)
{
  LJ_CTYPE_SAVE(cp->cts);
  int errcode = lj_vm_cpcall(cp->L, NULL, cp, cpcparser);
  if (errcode)
    LJ_CTYPE_RESTORE(cp->cts);
  cp_cleanup(cp);
  return errcode;
}

#endif<|MERGE_RESOLUTION|>--- conflicted
+++ resolved
@@ -298,22 +298,6 @@
       break;
     case '|':
       if (cp_get(cp) != '|') return '|';
-<<<<<<< HEAD
-      cp_get(cp);
-      return CTOK_OROR;
-    case '&':
-      if (cp_get(cp) != '&') return '&';
-      cp_get(cp);
-      return CTOK_ANDAND;
-    case '=':
-      if (cp_get(cp) != '=') return '=';
-      cp_get(cp);
-      return CTOK_EQ;
-    case '!':
-      if (cp_get(cp) != '=') return '!';
-      cp_get(cp);
-      return CTOK_NE;
-=======
       cp_get(cp); return CTOK_OROR;
     case '&':
       if (cp_get(cp) != '&') return '&';
@@ -324,7 +308,6 @@
     case '!':
       if (cp_get(cp) != '=') return '!';
       cp_get(cp); return CTOK_NE;
->>>>>>> 32063075
     case '<':
       if (cp_get(cp) == '=') { cp_get(cp); return CTOK_LE; }
       else if (cp->c == '<') { cp_get(cp); return CTOK_SHL; }
@@ -335,12 +318,7 @@
       return '>';
     case '-':
       if (cp_get(cp) != '>') return '-';
-<<<<<<< HEAD
-      cp_get(cp);
-      return CTOK_DEREF;
-=======
       cp_get(cp); return CTOK_DEREF;
->>>>>>> 32063075
     case '$':
       return cp_param(cp);
     case '\0': return CTOK_EOF;

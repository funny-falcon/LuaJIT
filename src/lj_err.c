--- conflicted
+++ resolved
@@ -303,7 +303,6 @@
 #endif
 
 #else /* LJ_TARGET_ARM */
-<<<<<<< HEAD
 
 #define _US_VIRTUAL_UNWIND_FRAME	0
 #define _US_UNWIND_FRAME_STARTING	1
@@ -317,21 +316,6 @@
   uint32_t misc[20];
 };
 
-=======
-
-#define _US_VIRTUAL_UNWIND_FRAME	0
-#define _US_UNWIND_FRAME_STARTING	1
-#define _US_ACTION_MASK			3
-#define _US_FORCE_UNWIND		8
-
-typedef struct _Unwind_Control_Block _Unwind_Control_Block;
-
-struct _Unwind_Control_Block {
-  uint64_t exclass;
-  uint32_t misc[20];
-};
-
->>>>>>> cf80edbb
 extern int _Unwind_RaiseException(_Unwind_Control_Block *);
 extern int __gnu_unwind_frame(_Unwind_Control_Block *, _Unwind_Context *);
 extern int _Unwind_VRS_Set(_Unwind_Context *, int, uint32_t, int, void *);
@@ -400,11 +384,7 @@
 
 #endif /* LJ_TARGET_ARM */
 
-<<<<<<< HEAD
-#elif LJ_TARGET_X64 && LJ_ABI_WIN
-=======
 #elif LJ_ABI_WIN
->>>>>>> cf80edbb
 
 /*
 ** Someone in Redmond owes me several days of my life. A lot of this is

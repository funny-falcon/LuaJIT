/*
** MIPS instruction emitter.
** Copyright (C) 2005-2016 Mike Pall. See Copyright Notice in luajit.h
*/

/* -- Emit basic instructions --------------------------------------------- */

static void emit_dst(ASMState *as, MIPSIns mi, Reg rd, Reg rs, Reg rt)
{
  *--as->mcp = mi | MIPSF_D(rd) | MIPSF_S(rs) | MIPSF_T(rt);
}

static void emit_dta(ASMState *as, MIPSIns mi, Reg rd, Reg rt, uint32_t a)
{
  *--as->mcp = mi | MIPSF_D(rd) | MIPSF_T(rt) | MIPSF_A(a);
}

#define emit_ds(as, mi, rd, rs)		emit_dst(as, (mi), (rd), (rs), 0)
#define emit_tg(as, mi, rt, rg)		emit_dst(as, (mi), (rg)&31, 0, (rt))

static void emit_tsi(ASMState *as, MIPSIns mi, Reg rt, Reg rs, int32_t i)
{
  *--as->mcp = mi | MIPSF_T(rt) | MIPSF_S(rs) | (i & 0xffff);
}

#define emit_ti(as, mi, rt, i)		emit_tsi(as, (mi), (rt), 0, (i))
#define emit_hsi(as, mi, rh, rs, i)	emit_tsi(as, (mi), (rh) & 31, (rs), (i))

static void emit_fgh(ASMState *as, MIPSIns mi, Reg rf, Reg rg, Reg rh)
{
  *--as->mcp = mi | MIPSF_F(rf&31) | MIPSF_G(rg&31) | MIPSF_H(rh&31);
}

#define emit_fg(as, mi, rf, rg)		emit_fgh(as, (mi), (rf), (rg), 0)

static void emit_rotr(ASMState *as, Reg dest, Reg src, Reg tmp, uint32_t shift)
{
  if ((as->flags & JIT_F_MIPSXXR2)) {
    emit_dta(as, MIPSI_ROTR, dest, src, shift);
  } else {
    emit_dst(as, MIPSI_OR, dest, dest, tmp);
    emit_dta(as, MIPSI_SLL, dest, src, (-shift)&31);
    emit_dta(as, MIPSI_SRL, tmp, src, shift);
  }
}

/* -- Emit loads/stores --------------------------------------------------- */

/* Prefer rematerialization of BASE/L from global_State over spills. */
#define emit_canremat(ref)	((ref) <= REF_BASE)

/* Try to find a one step delta relative to another constant. */
static int emit_kdelta1(ASMState *as, Reg t, int32_t i)
{
  RegSet work = ~as->freeset & RSET_GPR;
  while (work) {
    Reg r = rset_picktop(work);
    IRRef ref = regcost_ref(as->cost[r]);
    lua_assert(r != t);
    if (ref < ASMREF_L) {
      int32_t delta = i - (ra_iskref(ref) ? ra_krefk(as, ref) : IR(ref)->i);
      if (checki16(delta)) {
	emit_tsi(as, MIPSI_ADDIU, t, r, delta);
	return 1;
      }
    }
    rset_clear(work, r);
  }
  return 0;  /* Failed. */
}

/* Load a 32 bit constant into a GPR. */
static void emit_loadi(ASMState *as, Reg r, int32_t i)
{
  if (checki16(i)) {
    emit_ti(as, MIPSI_LI, r, i);
  } else {
    if ((i & 0xffff)) {
      int32_t jgl = i32ptr(J2G(as->J));
      if ((uint32_t)(i-jgl) < 65536) {
	emit_tsi(as, MIPSI_ADDIU, r, RID_JGL, i-jgl-32768);
	return;
      } else if (emit_kdelta1(as, r, i)) {
	return;
      } else if ((i >> 16) == 0) {
	emit_tsi(as, MIPSI_ORI, r, RID_ZERO, i);
	return;
      }
      emit_tsi(as, MIPSI_ORI, r, r, i);
    }
    emit_ti(as, MIPSI_LUI, r, (i >> 16));
  }
}

#define emit_loada(as, r, addr)		emit_loadi(as, (r), i32ptr((addr)))

static Reg ra_allock(ASMState *as, int32_t k, RegSet allow);
static void ra_allockreg(ASMState *as, int32_t k, Reg r);

/* Get/set from constant pointer. */
static void emit_lsptr(ASMState *as, MIPSIns mi, Reg r, void *p, RegSet allow)
{
  int32_t jgl = i32ptr(J2G(as->J));
  int32_t i = i32ptr(p);
  Reg base;
  if ((uint32_t)(i-jgl) < 65536) {
    i = i-jgl-32768;
    base = RID_JGL;
  } else {
    base = ra_allock(as, i-(int16_t)i, allow);
  }
  emit_tsi(as, mi, r, base, i);
}

#define emit_loadk64(as, r, ir) \
  emit_lsptr(as, MIPSI_LDC1, ((r) & 31), (void *)&ir_knum((ir))->u64, RSET_GPR)

/* Get/set global_State fields. */
static void emit_lsglptr(ASMState *as, MIPSIns mi, Reg r, int32_t ofs)
{
  emit_tsi(as, mi, r, RID_JGL, ofs-32768);
}

#define emit_getgl(as, r, field) \
  emit_lsglptr(as, MIPSI_LW, (r), (int32_t)offsetof(global_State, field))
#define emit_setgl(as, r, field) \
  emit_lsglptr(as, MIPSI_SW, (r), (int32_t)offsetof(global_State, field))

/* Trace number is determined from per-trace exit stubs. */
#define emit_setvmstate(as, i)		UNUSED(i)

/* -- Emit control-flow instructions -------------------------------------- */

/* Label for internal jumps. */
typedef MCode *MCLabel;

/* Return label pointing to current PC. */
#define emit_label(as)		((as)->mcp)

static void emit_branch(ASMState *as, MIPSIns mi, Reg rs, Reg rt, MCode *target)
{
  MCode *p = as->mcp;
  ptrdiff_t delta = target - p;
  lua_assert(((delta + 0x8000) >> 16) == 0);
  *--p = mi | MIPSF_S(rs) | MIPSF_T(rt) | ((uint32_t)delta & 0xffffu);
  as->mcp = p;
}

static void emit_jmp(ASMState *as, MCode *target)
{
  *--as->mcp = MIPSI_NOP;
  emit_branch(as, MIPSI_B, RID_ZERO, RID_ZERO, (target));
}

static void emit_call(ASMState *as, void *target, int needcfa)
{
  MCode *p = as->mcp;
  *--p = MIPSI_NOP;
  if ((((uintptr_t)target ^ (uintptr_t)p) >> 28) == 0) {
<<<<<<< HEAD
    *--p = MIPSI_JAL | (((uintptr_t)target >>2) & 0x03ffffffu);
=======
    *--p = (((uintptr_t)target & 1) ? MIPSI_JALX : MIPSI_JAL) |
	   (((uintptr_t)target >>2) & 0x03ffffffu);
>>>>>>> cf80edbb
  } else {  /* Target out of range: need indirect call. */
    *--p = MIPSI_JALR | MIPSF_S(RID_CFUNCADDR);
    needcfa = 1;
  }
  as->mcp = p;
  if (needcfa) ra_allockreg(as, i32ptr(target), RID_CFUNCADDR);
}

/* -- Emit generic operations --------------------------------------------- */

#define emit_move(as, dst, src) \
  emit_ds(as, MIPSI_MOVE, (dst), (src))

/* Generic move between two regs. */
static void emit_movrr(ASMState *as, IRIns *ir, Reg dst, Reg src)
{
  if (dst < RID_MAX_GPR)
    emit_move(as, dst, src);
  else
    emit_fg(as, irt_isnum(ir->t) ? MIPSI_MOV_D : MIPSI_MOV_S, dst, src);
}

/* Generic load of register with base and (small) offset address. */
static void emit_loadofs(ASMState *as, IRIns *ir, Reg r, Reg base, int32_t ofs)
{
  if (r < RID_MAX_GPR)
    emit_tsi(as, MIPSI_LW, r, base, ofs);
  else
    emit_tsi(as, irt_isnum(ir->t) ? MIPSI_LDC1 : MIPSI_LWC1,
	     (r & 31), base, ofs);
}

/* Generic store of register with base and (small) offset address. */
static void emit_storeofs(ASMState *as, IRIns *ir, Reg r, Reg base, int32_t ofs)
{
  if (r < RID_MAX_GPR)
    emit_tsi(as, MIPSI_SW, r, base, ofs);
  else
    emit_tsi(as, irt_isnum(ir->t) ? MIPSI_SDC1 : MIPSI_SWC1,
	     (r&31), base, ofs);
}

/* Add offset to pointer. */
static void emit_addptr(ASMState *as, Reg r, int32_t ofs)
{
  if (ofs) {
    lua_assert(checki16(ofs));
    emit_tsi(as, MIPSI_ADDIU, r, r, ofs);
  }
}

#define emit_spsub(as, ofs)	emit_addptr(as, RID_SP, -(ofs))
<|MERGE_RESOLUTION|>--- conflicted
+++ resolved
@@ -157,12 +157,8 @@
   MCode *p = as->mcp;
   *--p = MIPSI_NOP;
   if ((((uintptr_t)target ^ (uintptr_t)p) >> 28) == 0) {
-<<<<<<< HEAD
-    *--p = MIPSI_JAL | (((uintptr_t)target >>2) & 0x03ffffffu);
-=======
     *--p = (((uintptr_t)target & 1) ? MIPSI_JALX : MIPSI_JAL) |
 	   (((uintptr_t)target >>2) & 0x03ffffffu);
->>>>>>> cf80edbb
   } else {  /* Target out of range: need indirect call. */
     *--p = MIPSI_JALR | MIPSF_S(RID_CFUNCADDR);
     needcfa = 1;

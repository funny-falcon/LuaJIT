--- conflicted
+++ resolved
@@ -394,58 +394,21 @@
 make CROSS=mipsel-linux- TARGET_CFLAGS="-mips64r2 -mabi=64"
 </pre>
 <p>
-<<<<<<< HEAD
-You can cross-compile for <b id="android">Android</b> using the <a href="https://developer.android.com/ndk/index.html">Android NDK</a>.
-The environment variables need to match the install locations and the
-desired target platform. E.g. Android&nbsp;4.0 corresponds to ABI level&nbsp;14.
-For details check the folder <tt>docs</tt> in the NDK directory.
-</p>
-<p>
-Only a few common variations for the different CPUs, ABIs and platforms
-are listed. Please use your own judgement for which combination you want
-to build/deploy or which lowest common denominator you want to pick:
-</p>
-<pre class="code">
-# Android/ARM, armeabi (ARMv5TE soft-float), Android 2.2+ (Froyo)
-NDK=/opt/android/ndk
-NDKABI=8
-NDKVER=$NDK/toolchains/arm-linux-androideabi-4.9
-NDKP=$NDKVER/prebuilt/linux-x86/bin/arm-linux-androideabi-
-NDKF="--sysroot $NDK/platforms/android-$NDKABI/arch-arm"
-make HOST_CC="gcc -m32" CROSS=$NDKP TARGET_FLAGS="$NDKF"
-
-# Android/ARM, armeabi-v7a (ARMv7 VFP), Android 4.0+ (ICS)
-NDK=/opt/android/ndk
-NDKABI=14
-NDKVER=$NDK/toolchains/arm-linux-androideabi-4.9
-NDKP=$NDKVER/prebuilt/linux-x86/bin/arm-linux-androideabi-
-NDKF="--sysroot $NDK/platforms/android-$NDKABI/arch-arm"
-NDKARCH="-march=armv7-a -mfloat-abi=softfp -Wl,--fix-cortex-a8"
-make HOST_CC="gcc -m32" CROSS=$NDKP TARGET_FLAGS="$NDKF $NDKARCH"
-
-# Android/MIPS, mipsel (MIPS32R1 hard-float), Android 4.0+ (ICS)
-NDK=/opt/android/ndk
-NDKABI=14
-NDKVER=$NDK/toolchains/mipsel-linux-android-4.9
-NDKP=$NDKVER/prebuilt/linux-x86/bin/mipsel-linux-android-
-NDKF="--sysroot $NDK/platforms/android-$NDKABI/arch-mips"
-make HOST_CC="gcc -m32" CROSS=$NDKP TARGET_FLAGS="$NDKF"
-
-# Android/x86, x86 (i686 SSE3), Android 4.0+ (ICS)
-NDK=/opt/android/ndk
-NDKABI=14
-NDKVER=$NDK/toolchains/x86-4.9
-NDKP=$NDKVER/prebuilt/linux-x86/bin/i686-linux-android-
-NDKF="--sysroot $NDK/platforms/android-$NDKABI/arch-x86"
-make HOST_CC="gcc -m32" CROSS=$NDKP TARGET_FLAGS="$NDKF"
-=======
 You can cross-compile for <b id="android">Android</b> using the <a href="http://developer.android.com/ndk/"><span class="ext">&raquo;</span>&nbsp;Android NDK</a>.
 Please adapt the environment variables to match the install locations and the
 desired target platform. E.g. Android&nbsp;4.1 corresponds to ABI level&nbsp;16.
 </p>
 <pre class="code">
+# Android/ARM64, aarch64, Android 5.0+ (L)
+NDKDIR=/opt/android/ndk
+NDKBIN=$NDKDIR/toolchains/llvm/prebuilt/linux-x86_64/bin
+NDKCROSS=$NDKBIN/aarch64-linux-android-
+NDKCC=$NDKBIN/aarch64-linux-android21-clang
+make CROSS=$NDKCROSS \
+     STATIC_CC=$NDKCC DYNAMIC_CC="$NDKCC -fPIC" \
+     TARGET_LD=$NDKCC
+
 # Android/ARM, armeabi-v7a (ARMv7 VFP), Android 4.1+ (JB)
-
 NDKDIR=/opt/android/ndk
 NDKBIN=$NDKDIR/toolchains/llvm/prebuilt/linux-x86_64/bin
 NDKCROSS=$NDKBIN/arm-linux-androideabi-
@@ -453,13 +416,10 @@
 make HOST_CC="gcc -m32" CROSS=$NDKCROSS \
      STATIC_CC=$NDKCC DYNAMIC_CC="$NDKCC -fPIC" \
      TARGET_LD=$NDKCC
->>>>>>> 08272de5
-</pre>
-<p>
-Please use the LuaJIT 2.1 branch to compile for
-<b id="ios">iOS</b> (iPhone/iPad).
-</p>
-<<<<<<< HEAD
+</pre>
+<p>
+You can cross-compile for <b id="ios">iOS 3.0+</b> (iPhone/iPad) using the <a href="http://developer.apple.com/ios/"><span class="ext">&raquo;</span>&nbsp;iOS SDK</a>:
+</p>
 <p style="font-size: 8pt;">
 Note: <b>the JIT compiler is disabled for iOS</b>, because regular iOS Apps
 are not allowed to generate code at runtime. You'll only get the performance
@@ -468,13 +428,6 @@
 Or use Android. :-p
 </p>
 <pre class="code">
-# iOS/ARM (32 bit)
-ISDKP=$(xcrun --sdk iphoneos --show-sdk-path)
-ICC=$(xcrun --sdk iphoneos --find clang)
-ISDKF="-arch armv7 -isysroot $ISDKP"
-make DEFAULT_CC=clang HOST_CC="clang -m32 -arch i386" \
-     CROSS="$(dirname $ICC)/" TARGET_FLAGS="$ISDKF" TARGET_SYS=iOS
-
 # iOS/ARM64
 ISDKP=$(xcrun --sdk iphoneos --show-sdk-path)
 ICC=$(xcrun --sdk iphoneos --find clang)
@@ -482,8 +435,6 @@
 make DEFAULT_CC=clang CROSS="$(dirname $ICC)/" \
      TARGET_FLAGS="$ISDKF" TARGET_SYS=iOS
 </pre>
-=======
->>>>>>> 08272de5
 
 <h3 id="consoles">Cross-compiling for consoles</h3>
 <p>

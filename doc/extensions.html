--- conflicted
+++ resolved
@@ -349,10 +349,7 @@
 LuaJIT supports some extensions from Lua&nbsp;5.3:
 <ul>
 <li>Unicode escape <tt>'\u{XX...}'</tt> embeds the UTF-8 encoding in string literals.</li>
-<<<<<<< HEAD
-=======
 <li>The argument table <tt>arg</tt> can be read (and modified) by <tt>LUA_INIT</tt> and <tt>-e</tt> chunks.</li>
->>>>>>> cf80edbb
 </ul>
 
 <h2 id="exceptions">C++ Exception Interoperability</h2>
